#### C++
C++ code should conform to [Google C++ Style Guide](https://google.github.io/styleguide/cppguide.html).

Merlin-KV uses [clang-format](https://clang.llvm.org/docs/ClangFormat.html)
to check your C/C++ changes. Sometimes you have some manually formatted
code that you don’t want clang-format to touch.
You can disable formatting like this:

```cpp
int formatted_code;
// clang-format off
    void    unformatted_code  ;
// clang-format on
void formatted_code_again;
```

Install Clang-format 9 (the version 9.0.1-12 is required) for Ubuntu:

```bash
wget -O - https://apt.llvm.org/llvm-snapshot.gpg.key | sudo apt-key add - 
sudo add-apt-repository -u 'http://apt.llvm.org/bionic/ llvm-toolchain-bionic-9 main'
sudo apt install clang-format-9
```

format all with:
```bash
<<<<<<< HEAD
find ./ -iname *.h -o -iname *.cpp -o -iname *.cc -o -iname *.cu -o -iname *.cuh | xargs clang-format-9 -i --style=google
```

Install Clang-format for MacOS:
```bash
brew update
brew install clang-format
```

format all with:
```bash
clang-format -i --style=google **/*.cc merlin_kv/**/*.h
```

#### Python
Merlin-KV use [Yapf](https://github.com/google/yapf) to format our code.
The continuous integration check will fail if you do not use it.

Install them with:
```
pip install yapf
```

Be sure to run it before you push your commits, otherwise the CI will fail!

```
find . -name '*.py' -print0 | xargs -0 yapf --style=./.yapf -ir
```

#### Bazel BUILD
Use [buildifier](https://github.com/bazelbuild/buildtools/blob/master/buildifier/README.md) in project [bazelbuild/buildtools](https://github.com/bazelbuild/buildtools) to format the bazel code.

Install it with:
```bash
git clone https://github.com/bazelbuild/buildtools.git
cd buildtools
bazel build //buildifier
```
Then copy the binary to directory on $PATH. (such as "/usr/local/bin")
```bash
cp bazel-bin/buildifier/buildifier_/buildifier /usr/local/bin
```

Run following commmand to see whether if installation ok:
```bash
buildifier --version
```

Use `buildifier`
```bash
buildifier -mode diff ${your_file_name}
```
to see formating problem in the BUILD file, or:
```bash
buildifier -mode diff ${directory}
```
for all BUILD files in ${directory}.

#### TensorFlow Conventions

Follow the guidance in the [TensorFlow Style Guide - Conventions](https://www.tensorflow.org/community/contribute/code_style#tensorflow_conventions_and_special_uses).
=======
find ./ -iname *.h -o -iname *.cpp -o -iname *.cc -o -iname *.cu -o -iname *.cuh | xargs clang-format-9 -i --style=file
```
>>>>>>> c71d1593
<|MERGE_RESOLUTION|>--- conflicted
+++ resolved
@@ -24,69 +24,5 @@
 
 format all with:
 ```bash
-<<<<<<< HEAD
-find ./ -iname *.h -o -iname *.cpp -o -iname *.cc -o -iname *.cu -o -iname *.cuh | xargs clang-format-9 -i --style=google
-```
-
-Install Clang-format for MacOS:
-```bash
-brew update
-brew install clang-format
-```
-
-format all with:
-```bash
-clang-format -i --style=google **/*.cc merlin_kv/**/*.h
-```
-
-#### Python
-Merlin-KV use [Yapf](https://github.com/google/yapf) to format our code.
-The continuous integration check will fail if you do not use it.
-
-Install them with:
-```
-pip install yapf
-```
-
-Be sure to run it before you push your commits, otherwise the CI will fail!
-
-```
-find . -name '*.py' -print0 | xargs -0 yapf --style=./.yapf -ir
-```
-
-#### Bazel BUILD
-Use [buildifier](https://github.com/bazelbuild/buildtools/blob/master/buildifier/README.md) in project [bazelbuild/buildtools](https://github.com/bazelbuild/buildtools) to format the bazel code.
-
-Install it with:
-```bash
-git clone https://github.com/bazelbuild/buildtools.git
-cd buildtools
-bazel build //buildifier
-```
-Then copy the binary to directory on $PATH. (such as "/usr/local/bin")
-```bash
-cp bazel-bin/buildifier/buildifier_/buildifier /usr/local/bin
-```
-
-Run following commmand to see whether if installation ok:
-```bash
-buildifier --version
-```
-
-Use `buildifier`
-```bash
-buildifier -mode diff ${your_file_name}
-```
-to see formating problem in the BUILD file, or:
-```bash
-buildifier -mode diff ${directory}
-```
-for all BUILD files in ${directory}.
-
-#### TensorFlow Conventions
-
-Follow the guidance in the [TensorFlow Style Guide - Conventions](https://www.tensorflow.org/community/contribute/code_style#tensorflow_conventions_and_special_uses).
-=======
 find ./ -iname *.h -o -iname *.cpp -o -iname *.cc -o -iname *.cu -o -iname *.cuh | xargs clang-format-9 -i --style=file
-```
->>>>>>> c71d1593
+```