<<<<<<< HEAD
# Contributing

What's the Merlin-HKVS?

- A hierarchical key-value storage library designed for the large models in recommenders systems
- Storing the key-value (embedding) on the HBM and Host memory (support SSD/NVMe in the future)
- The performance is close to those implementations running on pure HBM thru innovative design
- Can also be used as a generic key-value storage

## Maintainership

We adopt proxy maintainership as in [Merlin KV](https://github.com/NVIDIA-Merlin/merlin-kv):

*Projects and subpackages are compartmentalized and each is maintained by those
with expertise and vested interest in that component.*

*Subpackage maintainership will only be granted after substantial contribution
has been made in order to limit the number of users with write permission.
Contributions can come in the form of issue closings, bug fixes, documentation,
new code, or optimizing existing code. Submodule maintainership can be granted
with a lower barrier for entry as this will not include write permissions to
the repo.*

## Contributing

Merlin-KV is a community-led open source project. As such,
the project depends on public contributions, bug fixes, and documentation. This
project adheres to NVIDIA's Code of Conduct.

### Pull Requests
We welcome contributions via pull requests.
Before sending out a pull request, we recommend that you open an issue and
discuss your proposed change. Some changes may require a design review.
All submissions require review by project owners.

**NOTE**:
If your PR cannot be mereged, and system indicate you like "Merging is blocked, 
The base branch requres all commits to be signed'
You have to configure your git and GPG key to sign your commit. [Sign your commit with GPG key](https://docs.github.com/en/github/authenticating-to-github/managing-commit-signature-verification/about-commit-signature-verification#gpg-commit-signature-verification) .

### Design Review
A new project in this repository or a significant change to an existing project
requires a design review. We recommend that you discuss your idea in the mailing
list (merlinteam@nvidia.com) before moving forward.

The centerpiece of a design review is a design doc which needs to include the following:
* Motivation of the change
* High-level design
* Detailed changes and related changes in TensorFlow
* [Optional] other alternatives that have been considered
* [Optional] testing plan
* [Optional] maintenance plan

The author needs to send out the design doc via a pull request. Project owners or
Merlin Team members will discuss proposals in a monthly meeting
or an ad-hoc design review meeting. After a proposal is approved, the author
could then start contributing the implementation.

### Coding Style
See our [Style Guide](STYLE_GUIDE.md) for more details.

### Additional Requirements
In addition to the above requirements, contribution also needs to meet the following criteria:
* The change needs to include unit tests and integration tests if any.
* Each project needs to provide documentation for when and how to use it.

## Community

* Merlin-KV code (https://github.com/NVIDIA-Merlin/merlin-kv)

## Licence
Apache License 2.0

=======
# Contributing 
 
What's the Merlin-HKVS? 
 
- A hierarchical key-value storage library designed for the large models in recommenders systems 
- Storing the key-value (embedding) on the HBM and Host memory (support SSD/NVMe in the future) 
- The performance is close to those implementations running on pure HBM thru innovative design 
- Can also be used as a generic key-value storage 
 
## Maintainership 
 
We adopt proxy maintainership as in [Merlin KV](https://github.com/NVIDIA-Merlin/merlin-kv): 
 
*Projects and subpackages are compartmentalized and each is maintained by those 
with expertise and vested interest in that component.* 
 
*Subpackage maintainership will only be granted after substantial contribution 
has been made in order to limit the number of users with write permission. 
Contributions can come in the form of issue closings, bug fixes, documentation, 
new code, or optimizing existing code. Submodule maintainership can be granted 
with a lower barrier for entry as this will not include write permissions to 
the repo.* 
 
## Contributing 
 
Merlin-KV is a community-led open source project. As such, 
the project depends on public contributions, bug fixes, and documentation. This 
project adheres to NVIDIA's Code of Conduct. 
 
### Pull Requests 
We welcome contributions via pull requests. 
Before sending out a pull request, we recommend that you open an issue and 
discuss your proposed change. Some changes may require a design review. 
All submissions require review by project owners. 
 
**NOTE**: 
If your PR cannot be mereged, and system indicate you like "Merging is blocked,  
The base branch requres all commits to be signed' 
You have to configure your git and GPG key to sign your commit. [Sign your commit with GPG key](https://docs.github.com/en/github/authenticating-to-github/managing-commit-signature-verification/about-commit-signature-verification#gpg-commit-signature-verification) . 
 
### Design Review 
A new project in this repository or a significant change to an existing project 
requires a design review. We recommend that you discuss your idea in the mailing 
list (merlinteam@nvidia.com) before moving forward. 
 
The centerpiece of a design review is a design doc which needs to include the following: 
* Motivation of the change 
* High-level design 
* Detailed changes and related changes in TensorFlow 
* [Optional] other alternatives that have been considered 
* [Optional] testing plan 
* [Optional] maintenance plan 
 
The author needs to send out the design doc via a pull request. Project owners or 
Merlin Team members will discuss proposals in a monthly meeting 
or an ad-hoc design review meeting. After a proposal is approved, the author 
could then start contributing the implementation. 
 
### Coding Style 
See our [Style Guide](STYLE_GUIDE.md) for more details. 
 
### Additional Requirements 
In addition to the above requirements, contribution also needs to meet the following criteria: 
* The change needs to include unit tests and integration tests if any. 
* Each project needs to provide documentation for when and how to use it. 
 
## Community 
 
* Merlin-KV code (https://github.com/NVIDIA-Merlin/merlin-kv) 
 
## Licence 
Apache License 2.0 
 
>>>>>>> c71d1593
<|MERGE_RESOLUTION|>--- conflicted
+++ resolved
@@ -1,78 +1,3 @@
-<<<<<<< HEAD
-# Contributing
-
-What's the Merlin-HKVS?
-
-- A hierarchical key-value storage library designed for the large models in recommenders systems
-- Storing the key-value (embedding) on the HBM and Host memory (support SSD/NVMe in the future)
-- The performance is close to those implementations running on pure HBM thru innovative design
-- Can also be used as a generic key-value storage
-
-## Maintainership
-
-We adopt proxy maintainership as in [Merlin KV](https://github.com/NVIDIA-Merlin/merlin-kv):
-
-*Projects and subpackages are compartmentalized and each is maintained by those
-with expertise and vested interest in that component.*
-
-*Subpackage maintainership will only be granted after substantial contribution
-has been made in order to limit the number of users with write permission.
-Contributions can come in the form of issue closings, bug fixes, documentation,
-new code, or optimizing existing code. Submodule maintainership can be granted
-with a lower barrier for entry as this will not include write permissions to
-the repo.*
-
-## Contributing
-
-Merlin-KV is a community-led open source project. As such,
-the project depends on public contributions, bug fixes, and documentation. This
-project adheres to NVIDIA's Code of Conduct.
-
-### Pull Requests
-We welcome contributions via pull requests.
-Before sending out a pull request, we recommend that you open an issue and
-discuss your proposed change. Some changes may require a design review.
-All submissions require review by project owners.
-
-**NOTE**:
-If your PR cannot be mereged, and system indicate you like "Merging is blocked, 
-The base branch requres all commits to be signed'
-You have to configure your git and GPG key to sign your commit. [Sign your commit with GPG key](https://docs.github.com/en/github/authenticating-to-github/managing-commit-signature-verification/about-commit-signature-verification#gpg-commit-signature-verification) .
-
-### Design Review
-A new project in this repository or a significant change to an existing project
-requires a design review. We recommend that you discuss your idea in the mailing
-list (merlinteam@nvidia.com) before moving forward.
-
-The centerpiece of a design review is a design doc which needs to include the following:
-* Motivation of the change
-* High-level design
-* Detailed changes and related changes in TensorFlow
-* [Optional] other alternatives that have been considered
-* [Optional] testing plan
-* [Optional] maintenance plan
-
-The author needs to send out the design doc via a pull request. Project owners or
-Merlin Team members will discuss proposals in a monthly meeting
-or an ad-hoc design review meeting. After a proposal is approved, the author
-could then start contributing the implementation.
-
-### Coding Style
-See our [Style Guide](STYLE_GUIDE.md) for more details.
-
-### Additional Requirements
-In addition to the above requirements, contribution also needs to meet the following criteria:
-* The change needs to include unit tests and integration tests if any.
-* Each project needs to provide documentation for when and how to use it.
-
-## Community
-
-* Merlin-KV code (https://github.com/NVIDIA-Merlin/merlin-kv)
-
-## Licence
-Apache License 2.0
-
-=======
 # Contributing 
  
 What's the Merlin-HKVS? 
@@ -145,5 +70,4 @@
  
 ## Licence 
 Apache License 2.0 
- 
->>>>>>> c71d1593
+ 