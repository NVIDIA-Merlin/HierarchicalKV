--- conflicted
+++ resolved
@@ -1,10 +1,4 @@
-<<<<<<< HEAD
-
-.idea/
-build/
-=======
 .DS_Store
 .idea
 .vscode
-build
->>>>>>> c71d1593
+build