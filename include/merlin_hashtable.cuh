/*
 * Copyright (c) 2022, NVIDIA CORPORATION.
 *
 * Licensed under the Apache License, Version 2.0 (the "License");
 * you may not use this file except in compliance with the License.
 * You may obtain a copy of the License at
 *
 *     http://www.apache.org/licenses/LICENSE-2.0
 *
 * Unless required by applicable law or agreed to in writing, software
 * distributed under the License is distributed on an "AS IS" BASIS,
 * WITHOUT WARRANTIES OR CONDITIONS OF ANY KIND, either express or implied.
 * See the License for the specific language governing permissions and
 * limitations under the License.
 */

#pragma once

#include <assert.h>
#include <thrust/device_vector.h>
#include <thrust/execution_policy.h>
#include <thrust/sort.h>
#include <condition_variable>
#include <list>
#include <mutex>
#include <shared_mutex>
#include <type_traits>
#include <vector>
#include "merlin/core_kernels.cuh"
#include "merlin/types.cuh"
#include "merlin/utils.cuh"

namespace nv {
namespace merlin {

/**
 * @brief Enumeration of the eviction strategies.
 *
 * @note The `meta` is introduced to define the importance of each key, the
 * larger, the more important, the less likely they will be evicted. On `kLru`
 * mode, the `metas` parameter of the APIs should keep `nullptr`, the meta for
 * each key is assigned internally in LRU(Least Recently Used) policy. On
 * `kCustomized` mode, the `metas` should be provided by caller.
 *
 * @note Eviction occurs automatically when a bucket is full. The keys with the
 * minimum `meta` value are evicted first.
 *
 */
enum class EvictStrategy {
  kLru = 0,        ///< LRU mode.
  kCustomized = 1  ///< Customized mode.
};

/**
 * @brief The options struct of Merlin-KV.
 */
struct HashTableOptions {
<<<<<<< HEAD
  size_t init_capacity = 0;        ///< The initial capacity.
  size_t max_capacity = 0;         ///< The maximum capacity.
  size_t max_hbm_for_vectors = 0;  ///< Max HBM allocated for vectors, by bytes.
  size_t max_bucket_size = 128;    ///< The length of each buckets.
  float max_load_factor = 0.75f;   ///< The max load factor before rehashing.
  int block_size = 1024;           ///< default block size for CUDA kernels.
  int device_id = 0;               ///< the id of device.
  bool primary = true;             ///< no used, reserved for future.
  size_t max_batch_size =
      64 * 1024 * 1024;   ///< Maximum batch size, for batched operations (also
                          ///< the size of a workspace).
  size_t min_num_ws = 3;  ///< Number of workspaces to keep in reserve.
  size_t max_num_ws = 5;  ///< Maximum number of workspaces.
=======
  size_t init_capacity = 0;        ///< The initial capacity of the hash table.
  size_t max_capacity = 0;         ///< The maximum capacity of the hash table.
  size_t max_hbm_for_vectors = 0;  ///< The maximum HBM for vectors, in bytes.
  size_t max_bucket_size = 128;    ///< The length of each bucket.
  float max_load_factor = 0.5f;    ///< The max load factor before rehashing.
  int block_size = 1024;           ///< The default block size for CUDA kernels.
  int device_id = 0;               ///< The ID of device.
  EvictStrategy evict_strategy = EvictStrategy::kLru;  ///< The evict strategy.
>>>>>>> 99523d21
};

/**
 * @brief A customizable template function indicates which keys should be
 * erased from the hash table by returning `true`.
 *
 * @note The `erase_if` API traverses all of the items by this function and the
 * items that return `true` are removed.
 *
 *  Example:
 *
 *    ```
 *    template <class K, class M>
 *    __forceinline__ __device__ bool erase_if_pred(const K& key,
 *                                                  const M& meta,
 *                                                  const K& pattern,
 *                                                  const M& threshold) {
 *      return ((key & 0xFFFF000000000000 == pattern) &&
 *              (meta < threshold));
 *    }
 *    ```
 */
template <class K, class M>
using EraseIfPredict = bool (*)(
    const K& key,       ///< The traversed key in a hash table.
    const M& meta,      ///< The traversed meta in a hash table.
    const K& pattern,   ///< The key pattern to compare with the `key` argument.
    const M& threshold  ///< The threshold to compare with the `meta` argument.
);

/**
 * A Merlin-KV hash table is a concurrent and hierarchical hash table that is
 * powered by GPUs and can use HBM and host memory as storage for key-value
 * pairs. Support for SSD storage is a future consideration.
 *
 * The `meta` is introduced to define the importance of each key, the
 * larger, the more important, the less likely they will be evicted. Eviction
 * occurs automatically when a bucket is full. The keys with the minimum `meta`
 * value are evicted first. In a customized eviction strategy, we recommend
 * using the timestamp or frequency of the key occurrence as the `meta` value
 * for each key. You can also assign a special value to the `meta` to
 * perform a customized eviction strategy.
 *
 * @note By default configuration, this class is thread-safe.
 *
 * @tparam K The data type of the key.
 * @tparam V The data type of the vector's item type.
 *         The item data type should be a basic data type of C++/CUDA.
 * @tparam M The data type for `meta`.
 *           The currently supported data type is only `uint64_t`.
 * @tparam D The dimension of the vectors.
 *
 */
template <class K, class V, class M, size_t D>
class HashTable {
 public:
  /**
   * @brief The value type of a Merlin-KV hash table.
   */
  struct Vector {
    using value_type = V;
    static constexpr size_t DIM = D;
    value_type values[DIM];
  };

 public:
  using this_type = HashTable<K, V, M, D>;
  using size_type = size_t;
  static constexpr size_type DIM = D;
  using key_type = K;
  using value_type = V;
  using vector_type = Vector;
  using meta_type = M;
  using Pred = EraseIfPredict<key_type, meta_type>;

 private:
  using TableCore = nv::merlin::Table<key_type, vector_type, meta_type, DIM>;
  static constexpr unsigned int TILE_SIZE = 8;

 public:
  /**
   * @brief Default constructor for the hash table class.
   */
  HashTable(){};

  /**
   * @brief Frees the resources used by the hash table and destroys the hash
   * table object.
   */
  ~HashTable() {
    if (initialized_) {
      destroy_table<key_type, vector_type, meta_type, DIM>(&table_);
    }
  }

 private:
  HashTable(const HashTable&) = delete;
  HashTable& operator=(const HashTable&) = delete;
  HashTable(HashTable&&) = delete;
  HashTable& operator=(HashTable&&) = delete;

 public:
  /**
   * @brief Initialize a merlin::HashTable.
   *
   * @param options The configuration options.
   */
 public:
  void init(const HashTableOptions options) {
    if (initialized_) {
      return;
    }
    options_ = options;
    cudaDeviceProp deviceProp;
    CUDA_CHECK(cudaSetDevice(options_.device_id));
    CUDA_CHECK(cudaGetDeviceProperties(&deviceProp, 0));
    shared_mem_size_ = deviceProp.sharedMemPerBlock;
    create_table<key_type, vector_type, meta_type, DIM>(
        &table_, options_.init_capacity, options_.max_capacity,
        options_.max_hbm_for_vectors, options_.max_bucket_size);
    options_.block_size = SAFE_GET_BLOCK_SIZE(options_.block_size);
    reach_max_capacity_ = (options_.init_capacity * 2 > options_.max_capacity);
    initialized_ = true;

    // Preallocate workspaces.
    assert(options_.min_num_ws >= 1 &&
           options_.min_num_ws <= options_.max_num_ws);

    avail_ws_.reserve(options_.min_num_ws);
    while (avail_ws_.size() < options_.min_num_ws) {
      ws_.emplace_back(options_.max_batch_size);
      avail_ws_.emplace_back(&ws_.back());
    }

    CudaCheckError();
  }

  /**
   * @brief Insert new key-value-meta tuples into the hash table.
   * If the key already exists, the values and metas are assigned new values.
   *
   * If the target bucket is full, the keys with minimum meta will be
   * overwritten by new key unless the meta of the new key is even less than
   * minimum meta of the target bucket.
   *
<<<<<<< HEAD
   * @param num_items Number of Key-Value-Meta tuples to be inserted or
   * assigned.
   * @param keys The keys to be inserted on GPU accessible memory with shape
   * (num_items).
   * @param values The values to be inserted on GPU accessible memory with
   * shape (num_items, DIM).
   * @param metas The metas to be inserted on GPU accessible memory with shape
   * (num_items).
=======
   * @param n Number of key-value-meta tuples to inserted or assign.
   * @param keys The keys to insert on GPU-accessible memory with shape
   * (n).
   * @param values The values to insert on GPU-accessible memory with
   * shape (n, DIM).
   * @param metas The metas to insert on GPU-accessible memory with shape
   * (n).
   * @parblock
   * The metas should be a `uint64_t` value. You can specify a value that
   * such as the timestamp of the key insertion, number of the key
   * occurrences, or another value to perform a custom eviction strategy.
>>>>>>> 99523d21
   *
   * The @p metas should be `nullptr`, when the LRU eviction strategy is
   * applied.
   * @endparblock
   *
   * @param stream The CUDA stream that is used to execute the operation.
   *
   */
  void insert_or_assign(size_type num_items,
                        const key_type* keys,              // (num_items)
                        const value_type* values,          // (num_items, DIM)
                        const meta_type* metas = nullptr,  // (num_items)
                        cudaStream_t stream = 0) {
    if (num_items == 0) {
      return;
    }

    if (!reach_max_capacity_ && fast_load_factor() > options_.max_load_factor) {
      reserve(capacity() * 2);
    }

    check_evict_strategy(metas);

    if (is_fast_mode()) {
      const size_t block_size = 128;
      const size_t N = num_items * TILE_SIZE;
      const int grid_size = SAFE_GET_GRID_SIZE(N, block_size);

      std::shared_lock<std::shared_timed_mutex> lock(mutex_, std::defer_lock);
      if (!reach_max_capacity_) {
        lock.lock();
      }

      if (metas == nullptr) {
        upsert_kernel_with_io<key_type, vector_type, meta_type, DIM, TILE_SIZE>
            <<<grid_size, block_size, 0, stream>>>(
                table_, keys, reinterpret_cast<const vector_type*>(values),
                table_->buckets, table_->buckets_size, table_->bucket_max_size,
                table_->buckets_num, N);
      } else {
        upsert_kernel_with_io<key_type, vector_type, meta_type, DIM, TILE_SIZE>
            <<<grid_size, block_size, 0, stream>>>(
                table_, keys, reinterpret_cast<const vector_type*>(values),
                metas, table_->buckets, table_->buckets_size,
                table_->bucket_max_size, table_->buckets_num, N);
      }
    } else {
<<<<<<< HEAD
      Workspace<2> ws(this, stream);
      vector_type** d_dst = ws[0]->vec;
      int* d_src_offset = ws[1]->i32;

      for (size_t i = 0; i < num_items; i += options_.max_batch_size) {
        const size_t n = std::min(num_items - i, options_.max_batch_size);

        CUDA_CHECK(cudaMemsetAsync(d_dst, 0, n * sizeof(vector_type*), stream));
        CUDA_CHECK(cudaMemsetAsync(d_src_offset, 0, n * sizeof(int), stream));

        {
          const size_t block_size = 128;
          const size_t N = n * TILE_SIZE;
          const int grid_size = SAFE_GET_GRID_SIZE(N, block_size);
          if (metas == nullptr) {
            upsert_kernel<key_type, vector_type, meta_type, DIM, TILE_SIZE>
                <<<grid_size, block_size, 0, stream>>>(
                    table_, &keys[i], d_dst, table_->buckets,
                    table_->buckets_size, table_->bucket_max_size,
                    table_->buckets_num, d_src_offset, N);
          } else {
            upsert_kernel<key_type, vector_type, meta_type, DIM, TILE_SIZE>
                <<<grid_size, block_size, 0, stream>>>(
                    table_, &keys[i], d_dst, metas ? &metas[i] : nullptr,
                    table_->buckets, table_->buckets_size,
                    table_->bucket_max_size, table_->buckets_num, d_src_offset,
                    N);
          }
=======
      vector_type** d_dst = nullptr;
      int* d_src_offset = nullptr;

      std::shared_lock<std::shared_timed_mutex> lock(mutex_, std::defer_lock);
      if (!reach_max_capacity_) {
        lock.lock();
      }

      CUDA_CHECK(cudaMallocAsync(&d_dst, n * sizeof(vector_type*), stream));
      CUDA_CHECK(cudaMemsetAsync(d_dst, 0, n * sizeof(vector_type*), stream));
      CUDA_CHECK(cudaMallocAsync(&d_src_offset, n * sizeof(int), stream));
      CUDA_CHECK(cudaMemsetAsync(d_src_offset, 0, n * sizeof(int), stream));

      {
        const size_t block_size = 128;
        const size_t N = n * TILE_SIZE;
        const int grid_size = SAFE_GET_GRID_SIZE(N, block_size);
        if (metas == nullptr) {
          upsert_kernel<key_type, vector_type, meta_type, DIM, TILE_SIZE>
              <<<grid_size, block_size, 0, stream>>>(
                  table_, keys, d_dst, table_->buckets, table_->buckets_size,
                  table_->bucket_max_size, table_->buckets_num, d_src_offset,
                  N);
        } else {
          upsert_kernel<key_type, vector_type, meta_type, DIM, TILE_SIZE>
              <<<grid_size, block_size, 0, stream>>>(
                  table_, keys, d_dst, metas, table_->buckets,
                  table_->buckets_size, table_->bucket_max_size,
                  table_->buckets_num, d_src_offset, N);
>>>>>>> 99523d21
        }

<<<<<<< HEAD
        {
          static_assert(sizeof(value_type*) == sizeof(uint64_t),
                        "[merlin-kv] illegal conversation. value_type pointer "
                        "must be 64 bit!");
=======
      {
        static_assert(sizeof(value_type*) == sizeof(uint64_t),
                      "[merlin-kv] illegal conversation. value_type pointer "
                      "should be 64 bit!");
>>>>>>> 99523d21

          const size_t N = n;
          thrust::device_ptr<uint64_t> d_dst_ptr(
              reinterpret_cast<uint64_t*>(d_dst));
          thrust::device_ptr<int> d_src_offset_ptr(d_src_offset);

#if THRUST_VERSION >= 101600
          auto policy = thrust::cuda::par_nosync.on(stream);
#else
          auto policy = thrust::cuda::par.on(stream);
#endif
          thrust::sort_by_key(policy, d_dst_ptr, d_dst_ptr + N,
                              d_src_offset_ptr, thrust::less<uint64_t>());
        }

        {
          const size_t N = n * DIM;
          const int grid_size = SAFE_GET_GRID_SIZE(N, options_.block_size);
          write_kernel<key_type, vector_type, meta_type, DIM>
              <<<grid_size, options_.block_size, 0, stream>>>(
                  reinterpret_cast<const vector_type*>(&values[i]), d_dst,
                  d_src_offset, N);
        }
      }
    }

    CudaCheckError();
  }

  /**
<<<<<<< HEAD
   * Searches for each key in @p keys in the table.
   * If the key is found and corresponding value in @p accum_or_assigns is true,
   * the @p vectors_or_deltas will be treated as delta against to the old
   * value, and the delta will be add to the old value of the key.
   *
   * If the key is not found and corresponding value in @p accum_or_assigns is
   * false, the @p vectors_or_deltas will be treated as a new value and the
   * key-value pair will be updated into the table directly.
   *
   * @note Specially when the key is found and value of @p accum_or_assigns is
   * false, or the key is not found and value of @p accum_or_assigns is true,
   * nothing will be changed and this operation will be ignored, for we assume
   * these situations occur while the key was modified or removed by other
   * processes just now.
   *
   * @param num_items Number of key_type-Value pairs to be processed.
   * @param keys The keys to be inserted on GPU accessible memory with shape
   * (num_items).
   * @param value_or_deltas The values or deltas to be inserted on GPU
   * accessible memory with shape (num_items, DIM).
   * @param accum_or_assigns Indicate the operation type with shape (num_items),
   * true means accum, false means assign.
   * @param metas The metas to be inserted on GPU accessible memory with shape
   * (num_items).
   * @param stream The CUDA stream used to execute the operation
=======
   * Searches for each key in @p keys in the hash table.
   * If the key is found and the corresponding value in @p accum_or_assigns is
   * `true`, the @p vectors_or_deltas is treated as a delta to the old
   * value, and the delta is added to the old value of the key.
   *
   * If the key is not found and the corresponding value in @p accum_or_assigns
   * is `false`, the @p vectors_or_deltas is treated as a new value and the
   * key-value pair is updated in the table directly.
   *
   * @note When the key is found and the value of @p accum_or_assigns is
   * `false`, or when the key is not found and the value of @p accum_or_assigns
   * is `true`, nothing is changed and this operation is ignored.
   * The algorithm assumes these situations occur while the key was modified or
   * removed by other processes just now.
   *
   * @param n The number of key-value-meta tuples to process.
   * @param keys The keys to insert on GPU-accessible memory with shape (n).
   * @param value_or_deltas The values or deltas to insert on GPU-accessible
   * memory with shape (n, DIM).
   * @param accum_or_assigns The operation type with shape (n). A value of
   * `true` indicates to accum and `false` indicates to assign.
   * @param metas The metas to insert on GPU-accessible memory with shape (n).
   * @parblock
   * The metas should be a `uint64_t` value. You can specify a value that
   * such as the timestamp of the key insertion, number of the key
   * occurrences, or another value to perform a custom eviction strategy.
   *
   * The @p metas should be `nullptr`, when the LRU eviction strategy is
   * applied.
   * @endparblock
   *
   * @param stream The CUDA stream that is used to execute the operation.
>>>>>>> 99523d21
   *
   */
  void accum_or_assign(size_type num_items,
                       const key_type* keys,               // (num_items)
                       const value_type* value_or_deltas,  // (num_items, DIM)
                       const bool* accum_or_assigns,       // (num_items)
                       const meta_type* metas = nullptr,   // (num_items)
                       cudaStream_t stream = 0) {
    if (num_items == 0) {
      return;
    }

    if (!reach_max_capacity_ && fast_load_factor() > options_.max_load_factor) {
      reserve(capacity() * 2);
    }

    check_evict_strategy(metas);

<<<<<<< HEAD
    Workspace<3> ws(this, stream);
    vector_type** dst = ws[0]->vec;
    int* src_offset = ws[1]->i32;
    bool* founds = ws[2]->b8;
=======
    vector_type** dst;
    int* src_offset;
    bool* founds;

    std::shared_lock<std::shared_timed_mutex> lock(mutex_, std::defer_lock);
    if (!reach_max_capacity_) {
      lock.lock();
    }

    CUDA_CHECK(cudaMallocAsync(&dst, n * sizeof(vector_type*), stream));
    CUDA_CHECK(cudaMemsetAsync(dst, 0, n * sizeof(vector_type*), stream));
    CUDA_CHECK(cudaMallocAsync(&src_offset, n * sizeof(int), stream));
    CUDA_CHECK(cudaMemsetAsync(src_offset, 0, n * sizeof(int), stream));
    CUDA_CHECK(cudaMallocAsync(&founds, n * sizeof(bool), stream));
    CUDA_CHECK(cudaMemsetAsync(founds, 0, n * sizeof(bool), stream));
>>>>>>> 99523d21

    for (size_t i = 0; i < num_items; i += options_.max_batch_size) {
      const size_t n = std::min(num_items - i, options_.max_batch_size);

      CUDA_CHECK(cudaMemsetAsync(dst, 0, n * sizeof(vector_type*), stream));
      CUDA_CHECK(cudaMemsetAsync(src_offset, 0, n * sizeof(int), stream));
      CUDA_CHECK(cudaMemsetAsync(founds, 0, n * sizeof(bool), stream));

      {
        const size_t block_size = 128;
        const size_t N = n * TILE_SIZE;
        const int grid_size = SAFE_GET_GRID_SIZE(N, block_size);
        if (metas == nullptr) {
          accum_kernel<key_type, vector_type, meta_type, DIM>
              <<<grid_size, block_size, 0, stream>>>(
                  table_, &keys[i], dst, &accum_or_assigns[i], table_->buckets,
                  table_->buckets_size, table_->bucket_max_size,
                  table_->buckets_num, src_offset, founds, N);
        } else {
          accum_kernel<key_type, vector_type, meta_type, DIM>
              <<<grid_size, block_size, 0, stream>>>(
                  table_, &keys[i], dst, metas ? &metas[i] : nullptr,
                  &accum_or_assigns[i], table_->buckets, table_->buckets_size,
                  table_->bucket_max_size, table_->buckets_num, src_offset,
                  founds, N);
        }
      }

      if (!is_fast_mode()) {
        static_assert(
            sizeof(value_type*) == sizeof(uint64_t),
            "[merlin-kv] illegal conversation. value_type pointer must "
            "be 64 bit!");

        const size_t N = n;
        thrust::device_ptr<uint64_t> dst_ptr(reinterpret_cast<uint64_t*>(dst));
        thrust::device_ptr<int> src_offset_ptr(src_offset);

#if THRUST_VERSION >= 101600
        auto policy = thrust::cuda::par_nosync.on(stream);
#else
        auto policy = thrust::cuda::par.on(stream);
#endif
        thrust::sort_by_key(policy, dst_ptr, dst_ptr + N, src_offset_ptr,
                            thrust::less<uint64_t>());
      }

      {
        const size_t N = n * DIM;
        const int grid_size = SAFE_GET_GRID_SIZE(N, options_.block_size);
        write_with_accum_kernel<key_type, vector_type, meta_type, DIM>
            <<<grid_size, options_.block_size, 0, stream>>>(
                reinterpret_cast<const vector_type*>(&value_or_deltas[i]), dst,
                &accum_or_assigns[i], founds, src_offset, N);
      }
    }

    CudaCheckError();
  }

  /**
   * @brief Searches the hash table for the specified keys.
   *
   * @note When a key is missing, the value in @p values is not changed.
   *
<<<<<<< HEAD
   * @param num_keys Number of Key-Value-Meta tuples to be searched.
   * @param keys The keys to be searched on GPU accessible memory with shape
   * (num_keys).
   * @param values The values to be searched on GPU accessible memory with
   * shape (num_keys, DIM).
   * @param founds The status indicates if the keys are found on GPU accessible
   * memory with shape (num_keys).
   * @param metas The metas to be searched on GPU accessible memory with shape
   * (num_keys).
   * @param stream The CUDA stream used to execute the operation.
   *
   */
  void find(size_type num_keys,
            const key_type* keys,        // (num_keys)
            value_type* values,          // (num_keys, DIM)
            bool* founds,                // (num_keys)
            meta_type* metas = nullptr,  // (num_keys)
            cudaStream_t stream = 0) const {
    if (num_keys == 0) {
      return;
    }

    // Clear found flags.
    CUDA_CHECK(cudaMemsetAsync(founds, 0, num_keys * sizeof(bool), stream));

=======
   * @param n The number of key-value-meta tuples to search.
   * @param keys The keys to search on GPU-accessible memory with shape (n).
   * @param values The values to search on GPU-accessible memory with
   * shape (n, DIM).
   * @param founds The status that indicates if the keys are found on
   * GPU-accessible memory with shape (n).
   * @param metas The metas to search on GPU-accessible memory with shape (n).
   * @parblock
   * If @p metas is `nullptr`, the meta for each key will not be returned.
   * @endparblock
   * @param stream The CUDA stream that is used to execute the operation.
   *
   */
  void find(size_type n, const key_type* keys,  // (n)
            value_type* values,                 // (n, DIM)
            bool* founds,                       // (n)
            meta_type* metas = nullptr,         // (n)
            cudaStream_t stream = 0) const {
    if (n == 0) {
      return;
    }

    std::shared_lock<std::shared_timed_mutex> lock(mutex_, std::defer_lock);
    if (!reach_max_capacity_) {
      lock.lock();
    }

    CUDA_CHECK(cudaMemsetAsync(founds, 0, n * sizeof(bool), stream));
>>>>>>> 99523d21
    if (is_fast_mode()) {
      const size_t block_size = 128;
      const size_t N = num_keys * TILE_SIZE;
      const int grid_size = SAFE_GET_GRID_SIZE(N, block_size);

      lookup_kernel_with_io<key_type, vector_type, meta_type, DIM, TILE_SIZE>
          <<<grid_size, block_size, 0, stream>>>(
              table_, keys, reinterpret_cast<vector_type*>(values), metas,
              founds, table_->buckets, table_->buckets_size,
              table_->bucket_max_size, table_->buckets_num, N);
    } else {
      Workspace<2> ws(this, stream);
      vector_type** src = ws[0]->vec;
      int* dst_offset = ws[1]->i32;

      for (size_t i = 0; i < num_keys; i += options_.max_batch_size) {
        const size_t n = std::min(num_keys - i, options_.max_batch_size);

        CUDA_CHECK(cudaMemsetAsync(src, 0, n * sizeof(vector_type*), stream));
        CUDA_CHECK(cudaMemsetAsync(dst_offset, 0, n * sizeof(int), stream));

        {
          const size_t block_size = 128;
          const size_t N = n * TILE_SIZE;
          const int grid_size = SAFE_GET_GRID_SIZE(N, block_size);
          lookup_kernel<key_type, vector_type, meta_type, DIM, TILE_SIZE>
              <<<grid_size, block_size, 0, stream>>>(
                  table_, &keys[i], reinterpret_cast<vector_type**>(src),
                  metas ? &metas[i] : nullptr, &founds[i], table_->buckets,
                  table_->buckets_size, table_->bucket_max_size,
                  table_->buckets_num, dst_offset, N);
        }

        {
          static_assert(sizeof(value_type*) == sizeof(uint64_t),
                        "[merlin-kv] illegal conversation. value_type pointer "
                        "must be 64 bit!");

          const size_t N = n;
          thrust::device_ptr<uint64_t> src_ptr(
              reinterpret_cast<uint64_t*>(src));
          thrust::device_ptr<int> dst_offset_ptr(dst_offset);

#if THRUST_VERSION >= 101600
          auto policy = thrust::cuda::par_nosync.on(stream);
#else
          auto policy = thrust::cuda::par.on(stream);
#endif
          thrust::sort_by_key(policy, src_ptr, src_ptr + N, dst_offset_ptr,
                              thrust::less<uint64_t>());
        }

        {
          const size_t N = n * DIM;
          const int grid_size = SAFE_GET_GRID_SIZE(N, options_.block_size);
          read_kernel<key_type, vector_type, meta_type, DIM>
              <<<grid_size, options_.block_size, 0, stream>>>(
                  src, reinterpret_cast<vector_type*>(&values[i]), &founds[i],
                  dst_offset, N);
        }
      }
    }

    CudaCheckError();
  }

  /**
   * @brief Removes specified elements from the hash table.
   *
<<<<<<< HEAD
   * @param num_keys Number of Key to be removed.
   * @param keys The keys to be removed on GPU accessible memory (num_keys).
   * @param stream The CUDA stream used to execute the operation.
   *
   * @return Number of elements removed.
   */
  size_t erase(size_type num_keys,
               const key_type* keys,  // (num_keys)
               cudaStream_t stream = 0) {
    Workspace<1> ws(this, stream);
    size_t* d_count = ws[0]->size;

    for (size_t i = 0; i < num_keys; i += options_.max_batch_size) {
      const size_t n = std::min(num_keys - i, options_.max_batch_size);

      CUDA_CHECK(cudaMemsetAsync(d_count, 0, sizeof(size_t), stream));
=======
   * @param n The number of keys to remove.
   * @param keys The keys to remove on GPU-accessible memory.
   * @param stream The CUDA stream that is used to execute the operation.
   *
   * @return The number of elements removed.
   */
  size_t erase(size_type n, const key_type* keys, cudaStream_t stream = 0) {
    const size_t block_size = 128;
    const size_t N = n * TILE_SIZE;
    const int grid_size = SAFE_GET_GRID_SIZE(N, block_size);
    size_t count = 0;
    size_t* d_count;

    std::shared_lock<std::shared_timed_mutex> lock(mutex_, std::defer_lock);
    if (!reach_max_capacity_) {
      lock.lock();
    }

    CUDA_CHECK(cudaMallocAsync(&d_count, sizeof(size_t), stream));
    CUDA_CHECK(cudaMemsetAsync(d_count, 0, sizeof(size_t), stream));
>>>>>>> 99523d21

      const size_t block_size = 128;
      const size_t N = num_keys * TILE_SIZE;
      const int grid_size = SAFE_GET_GRID_SIZE(N, block_size);
      remove_kernel<key_type, vector_type, meta_type, DIM, TILE_SIZE>
          <<<grid_size, block_size, 0, stream>>>(
              table_, &keys[i], d_count, table_->buckets, table_->buckets_size,
              table_->bucket_max_size, table_->buckets_num, N);
    }

    size_t count = 0;
    CUDA_CHECK(cudaMemcpyAsync(&count, d_count, sizeof(size_t),
                               cudaMemcpyDeviceToHost, stream));
<<<<<<< HEAD

=======
    CUDA_CHECK(cudaFreeAsync(d_count, stream));
    CUDA_CHECK(cudaStreamSynchronize(stream));
>>>>>>> 99523d21
    CudaCheckError();
    return count;
  }

  /**
   * @brief Erases all elements that satisfy the predicate @p pred from the
   * hash table.
   *
   * The value for @p pred should be a function with type `Pred` defined like
   * the following example:
   *
   *    ```
   *    template <class K, class M>
   *    __forceinline__ __device__ bool erase_if_pred(const K& key,
   *                                                  const M& meta,
   *                                                  const K& pattern,
   *                                                  const M& threshold) {
   *      return ((key & 0x1 == pattern) && (meta < threshold));
   *    }
   *    ```
   *
<<<<<<< HEAD
   * @return Number of elements removed.
=======
   * @param pred The predicate function with type Pred that returns `true` if
   * the element should be erased.
   * @param pattern The third user-defined argument to @p pred with key_type
   * type.
   * @param threshold The fourth user-defined argument to @p pred with meta_type
   * type.
   * @param stream The CUDA stream that is used to execute the operation.
   *
   * @return The number of elements removed.
>>>>>>> 99523d21
   *
   */
  size_t erase_if(Pred& pred, const key_type& pattern,
                  const meta_type& threshold, cudaStream_t stream = 0) {
    Workspace<1> ws(this, stream);
    size_t* d_count = ws[0]->size;

<<<<<<< HEAD
=======
    std::shared_lock<std::shared_timed_mutex> lock(mutex_, std::defer_lock);
    if (!reach_max_capacity_) {
      lock.lock();
    }

    CUDA_CHECK(cudaMallocAsync(&d_count, sizeof(size_t), stream));
>>>>>>> 99523d21
    CUDA_CHECK(cudaMemsetAsync(d_count, 0, sizeof(size_t), stream));

    Pred h_pred;
    CUDA_CHECK(cudaMemcpyFromSymbolAsync(&h_pred, pred, sizeof(Pred), 0,
                                         cudaMemcpyDeviceToHost, stream));

    {
      const size_t block_size = 256;
      const size_t N = table_->buckets_num;
      const int grid_size = SAFE_GET_GRID_SIZE(N, block_size);
      remove_kernel<key_type, vector_type, meta_type, DIM>
          <<<grid_size, block_size, 0, stream>>>(
              table_, h_pred, pattern, threshold, d_count, table_->buckets,
              table_->buckets_size, table_->bucket_max_size,
              table_->buckets_num, N);
    }

    size_t h_count = 0;
    CUDA_CHECK(cudaMemcpyAsync(&h_count, d_count, sizeof(size_t),
                               cudaMemcpyDeviceToHost, stream));
<<<<<<< HEAD

=======
    CUDA_CHECK(cudaFreeAsync(d_count, stream));
    CUDA_CHECK(cudaStreamSynchronize(stream));
>>>>>>> 99523d21
    CudaCheckError();
    return h_count;
  }

  /**
   * @brief Removes all of the elements in the hash table with no release
   * object.
   */
  void clear(cudaStream_t stream = 0) {
    std::unique_lock<std::shared_timed_mutex> lock(mutex_, std::defer_lock);

    if (!reach_max_capacity_) {
      lock.lock();
    }

    const size_t N = table_->buckets_num * table_->bucket_max_size;
    const int grid_size = SAFE_GET_GRID_SIZE(N, options_.block_size);

    clear_kernel<key_type, vector_type, meta_type, DIM>
        <<<grid_size, options_.block_size, 0, stream>>>(table_, N);

    CudaCheckError();
  }

 public:
  /**
   * @brief Exports a certain number of the key-value-meta tuples from the
   * hash table.
   *
   * @param n The maximum number of exported pairs.
   * @param offset The position of the key to remove.
   * @param keys The keys to dump from GPU-accessible memory with shape (n).
   * @param values The values to dump from GPU-accessible memory with shape
   * (n, DIM).
   * @param metas The metas to search on GPU-accessible memory with shape (n).
   * @parblock
   * If @p metas is `nullptr`, the meta for each key will not be returned.
   * @endparblock
   *
   * @param stream The CUDA stream that is used to execute the operation.
   *
   * @return The number of elements dumped.
   *
   * @throw CudaException If the key-value size is too large for GPU shared
   * memory. Reducing the value for @p n is currently required if this exception
   * occurs.
   */
<<<<<<< HEAD
  size_type export_batch(size_type num_items, size_type offset,
                         key_type* keys,              // (num_items)
                         value_type* values,          // (num_items, DIM)
                         meta_type* metas = nullptr,  // (num_items)
                         cudaStream_t stream = 0) const {
    const size_type meta_size = (metas == nullptr ? 0 : sizeof(meta_type));
=======
  void export_batch(size_type n, size_type offset, size_type* d_counter,
                    key_type* keys,              // (n)
                    value_type* values,          // (n, DIM)
                    meta_type* metas = nullptr,  // (n)
                    cudaStream_t stream = 0) const {
    if (offset >= table_->capacity) {
      CUDA_CHECK(cudaMemsetAsync(d_counter, 0, sizeof(size_type), stream));
      return;
    }
    n = std::min(table_->capacity - offset, n);
    size_type meta_size = (metas == nullptr ? 0 : sizeof(meta_type));

    std::shared_lock<std::shared_timed_mutex> lock(mutex_, std::defer_lock);
    if (!reach_max_capacity_) {
      lock.lock();
    }

>>>>>>> 99523d21
    const size_t block_size =
        std::min(shared_mem_size_ / 2 /
                     (sizeof(key_type) + sizeof(vector_type) + meta_size),
                 1024UL);

    Workspace<2> ws(this, stream);
    size_type* d_counter = ws[0]->size;

    for (size_t i = 0; i < num_items; i += options_.max_batch_size) {
      const size_t n = std::min(num_items - i, options_.max_batch_size);

<<<<<<< HEAD
      CUDA_CHECK(cudaMemsetAsync(d_counter, 0, sizeof(size_type), stream));

      MERLIN_CHECK(
          (block_size > 0),
          "[merlin-kv] block_size <= 0, the K-V-M size may be too large!");
      const size_t shared_size =
          (sizeof(key_type) + sizeof(vector_type) + meta_size) * block_size;
      const int grid_size = (n - 1) / (block_size) + 1;

      dump_kernel<key_type, vector_type, meta_type, DIM>
          <<<grid_size, block_size, shared_size, stream>>>(
              table_, &keys[i], reinterpret_cast<vector_type*>(&values[i]),
              metas ? &metas[i] : nullptr, offset, n, d_counter);
    }

    size_type h_counter = 0;
    CUDA_CHECK(cudaMemcpyAsync(&h_counter, d_counter, sizeof(size_t),
                               cudaMemcpyDeviceToHost, stream));

    CudaCheckError();
=======
    dump_kernel<key_type, vector_type, meta_type, DIM>
        <<<grid_size, block_size, shared_size, stream>>>(
            table_, keys, reinterpret_cast<vector_type*>(values), metas, offset,
            n, d_counter);
    CudaCheckError();
  }

  size_type export_batch(size_type n, size_type offset,
                         key_type* keys,              // (n)
                         value_type* values,          // (n, DIM)
                         meta_type* metas = nullptr,  // (n)
                         cudaStream_t stream = 0) const {
    size_type* d_counter = nullptr;
    size_type h_counter = 0;
    CUDA_CHECK(cudaMallocAsync(&d_counter, sizeof(size_type), stream));
    CUDA_CHECK(cudaMemsetAsync(d_counter, 0, sizeof(size_type), stream));
    export_batch(n, offset, d_counter, keys, values, metas, stream);
    CUDA_CHECK(cudaMemcpyAsync(&h_counter, d_counter, sizeof(size_type),
                               cudaMemcpyDeviceToHost, stream));
    CUDA_CHECK(cudaStreamSynchronize(stream));
>>>>>>> 99523d21
    return h_counter;
  }

 public:
  /**
   * @brief Indicates if the hash table has no elements.
   *
   * @param stream The CUDA stream that is used to execute the operation.
   * @return `true` if the table is empty and `false` otherwise.
   */
  bool empty(cudaStream_t stream = 0) const { return size(stream) == 0; }

  /**
   * @brief Returns the hash table size.
   *
   * @param stream The CUDA stream that is used to execute the operation.
   * @return The table size.
   */
  size_type size(cudaStream_t stream = 0) const {
<<<<<<< HEAD
    const size_type N = table_->buckets_num;
=======
    size_t h_size = 0;
    size_type N = table_->buckets_num;
    std::shared_lock<std::shared_timed_mutex> lock(mutex_, std::defer_lock);
    if (!reach_max_capacity_) {
      lock.lock();
    }

>>>>>>> 99523d21
    thrust::device_ptr<int> size_ptr(table_->buckets_size);

#if THRUST_VERSION >= 101600
    auto policy = thrust::cuda::par_nosync.on(stream);
#else
    auto policy = thrust::cuda::par.on(stream);
#endif
    const size_t h_size =
        thrust::reduce(policy, size_ptr, size_ptr + N, 0, thrust::plus<int>());

    CudaCheckError();
    return h_size;
  }

  /**
   * @brief Returns the hash table capacity.
   *
   * @note The value that is returned might be less than the actual capacity of
   * the hash table because the hash table currently keeps the capacity to be
   * a power of 2 for performance considerations.
   *
   * @return The table capacity.
   */
  size_type capacity() const { return table_->capacity; }

  /**
   * @brief Sets the number of buckets to the number that is needed to
   * accommodate at least @p new_capacity elements without exceeding the maximum
   * load factor. This method rehashes the hash table. Rehashing puts the
   * elements into the appropriate buckets considering that total number of
   * buckets has changed.
   *
   * @note If the value of @p new_capacity or double of @p new_capacity is
   * greater or equal than `options_.max_capacity`, the reserve does not perform
   * any change to the hash table.
   *
   * @param new_capacity The requested capacity for the hash table.
   * @param stream The CUDA stream that is used to execute the operation.
   */
  void reserve(size_type new_capacity, cudaStream_t stream = 0) {
    if (reach_max_capacity_ || new_capacity > options_.max_capacity) {
      return;
    }

    {
      CUDA_CHECK(cudaDeviceSynchronize());
      std::unique_lock<std::shared_timed_mutex> lock(mutex_);

      while (capacity() < new_capacity &&
             capacity() * 2 <= options_.max_capacity) {
        double_capacity(&table_);

        const size_t block_size = 128;
        const size_t N = TILE_SIZE * table_->buckets_num / 2;
        const size_t grid_size = SAFE_GET_GRID_SIZE(N, block_size);
        rehash_kernel_for_fast_mode<key_type, vector_type, meta_type, DIM,
                                    TILE_SIZE>
            <<<grid_size, block_size, 0, stream>>>(
                table_, table_->buckets, table_->buckets_size,
                table_->bucket_max_size, table_->buckets_num, N);
      }
      CUDA_CHECK(cudaDeviceSynchronize());
    }

    reach_max_capacity_ = (capacity() * 2 > options_.max_capacity);

    CudaCheckError();
  }

  /**
   * @brief Returns the average number of elements per slot, that is, size()
   * divided by capacity().
   *
   * @param stream The CUDA stream that is used to execute the operation.
   *
   * @return The load factor
   */
  float load_factor(cudaStream_t stream = 0) const {
    return static_cast<float>((size(stream) * 1.0) / (capacity() * 1.0));
  }

  /**
   * @brief Save table to an abstract file.
   *
   * @param file An KVFile object defined the file format within filesystem.
   * @param buffer_size The size of buffer used for saving in bytes.
   * @param stream The CUDA stream used to execute the operation.
   *
   * @return Number of keys saved to file.
   */
  size_type save(KVFile<K, V, M, DIM>* file, size_type buffer_size = 1048576,
                 cudaStream_t stream = 0) const {
    K* d_keys = nullptr;
    V* d_vectors = nullptr;
    M* d_metas = nullptr;
    K* h_keys = nullptr;
    V* h_vectors = nullptr;
    M* h_metas = nullptr;
    size_type* d_next_nkeys = nullptr;
    size_type nkeys = 0;
    size_type total_size = capacity();
    size_type pair_size = sizeof(K) + sizeof(M) + sizeof(V) * DIM;
    size_type batch_pairs_num =
        std::min((buffer_size + pair_size) / pair_size, total_size);

    CUDA_CHECK(cudaMallocAsync(&d_next_nkeys, sizeof(size_type), stream));
    CUDA_CHECK(cudaMallocAsync(&d_keys, sizeof(K) * batch_pairs_num, stream));
    CUDA_CHECK(
        cudaMallocAsync(&d_vectors, sizeof(V) * batch_pairs_num * DIM, stream));
    CUDA_CHECK(cudaMallocAsync(&d_metas, sizeof(M) * batch_pairs_num, stream));
    CUDA_CHECK(cudaMemsetAsync(d_next_nkeys, 0, sizeof(size_type), stream));
    CUDA_CHECK(cudaMemsetAsync(d_keys, 0, sizeof(K) * batch_pairs_num, stream));
    CUDA_CHECK(cudaMemsetAsync(d_vectors, 0, sizeof(V) * batch_pairs_num * DIM,
                               stream));
    CUDA_CHECK(
        cudaMemsetAsync(d_metas, 0, sizeof(M) * batch_pairs_num, stream));

    CUDA_CHECK(cudaMallocHost(&h_keys, sizeof(K) * batch_pairs_num));
    CUDA_CHECK(cudaMallocHost(&h_vectors, sizeof(V) * batch_pairs_num * DIM));
    CUDA_CHECK(cudaMallocHost(&h_metas, sizeof(M) * batch_pairs_num));

    export_batch(batch_pairs_num, 0, d_next_nkeys, d_keys, d_vectors, d_metas,
                 stream);
    CUDA_CHECK(cudaMemcpyAsync(&nkeys, d_next_nkeys, sizeof(size_type),
                               cudaMemcpyDeviceToHost, stream));

    CUDA_CHECK(cudaStreamSynchronize(stream));
    CUDA_CHECK(cudaMemcpyAsync(h_keys, d_keys, sizeof(K) * nkeys,
                               cudaMemcpyDeviceToHost, stream));
    CUDA_CHECK(cudaMemcpyAsync(h_vectors, d_vectors, sizeof(V) * nkeys * DIM,
                               cudaMemcpyDeviceToHost, stream));
    CUDA_CHECK(cudaMemcpyAsync(h_metas, d_metas, sizeof(M) * nkeys,
                               cudaMemcpyDeviceToHost, stream));

    size_type counter = nkeys;
    CUDA_CHECK(cudaStreamSynchronize(stream));

    for (size_type offset = batch_pairs_num; offset < total_size;
         offset += batch_pairs_num) {
      CUDA_CHECK(cudaMemsetAsync(d_next_nkeys, 0, sizeof(size_type), stream));
      export_batch(batch_pairs_num, offset, d_next_nkeys, d_keys, d_vectors,
                   d_metas, stream);
      file->Write(nkeys, h_keys, h_vectors, h_metas);
      CUDA_CHECK(cudaMemcpyAsync(&nkeys, d_next_nkeys, sizeof(size_type),
                                 cudaMemcpyDeviceToHost, stream));
      CUDA_CHECK(cudaStreamSynchronize(stream));
      CUDA_CHECK(cudaMemcpyAsync(h_keys, d_keys, sizeof(K) * nkeys,
                                 cudaMemcpyDeviceToHost, stream));
      CUDA_CHECK(cudaMemcpyAsync(h_vectors, d_vectors, sizeof(V) * nkeys * DIM,
                                 cudaMemcpyDeviceToHost, stream));
      CUDA_CHECK(cudaMemcpyAsync(h_metas, d_metas, sizeof(M) * nkeys,
                                 cudaMemcpyDeviceToHost, stream));
      counter += nkeys;
      CUDA_CHECK(cudaStreamSynchronize(stream));
    }

    if (nkeys > 0) {
      CUDA_CHECK(cudaMemcpyAsync(h_keys, d_keys, sizeof(K) * nkeys,
                                 cudaMemcpyDeviceToHost, stream));
      CUDA_CHECK(cudaMemcpyAsync(h_vectors, d_vectors, sizeof(V) * nkeys * DIM,
                                 cudaMemcpyDeviceToHost, stream));
      CUDA_CHECK(cudaMemcpyAsync(h_metas, d_metas, sizeof(M) * nkeys,
                                 cudaMemcpyDeviceToHost, stream));
      CUDA_CHECK(cudaStreamSynchronize(stream));
      file->Write(nkeys, h_keys, h_vectors, h_metas);
    }

    CUDA_FREE_POINTERS(stream, d_keys, d_vectors, d_metas, d_next_nkeys, h_keys,
                       h_vectors, h_metas);
    CUDA_CHECK(cudaStreamSynchronize(stream));
    return counter;
  }

  /**
   * @brief Load file and restore table.
   *
   * @param file An KVFile object defined the file format within filesystem.
   * @param buffer_size The size of buffer used for loading in bytes.
   * @param stream The CUDA stream used to execute the operation.
   *
   * @return Number of keys loaded from file.
   */
  size_type load(KVFile<K, V, M, DIM>* file, size_type buffer_size = 1048576,
                 cudaStream_t stream = 0) {
    K* d_keys = nullptr;
    V* d_vectors = nullptr;
    M* d_metas = nullptr;
    K* h_keys = nullptr;
    V* h_vectors = nullptr;
    M* h_metas = nullptr;
    size_type pair_size = sizeof(K) + sizeof(M) + sizeof(V) * DIM;
    size_type batch_pairs_num = (buffer_size + pair_size) / pair_size;

    CUDA_CHECK(cudaMallocHost(&h_keys, sizeof(K) * batch_pairs_num));
    CUDA_CHECK(cudaMallocHost(&h_vectors, sizeof(V) * batch_pairs_num * DIM));
    CUDA_CHECK(cudaMallocHost(&h_metas, sizeof(M) * batch_pairs_num));
    size_type nkeys = file->Read(batch_pairs_num, h_keys, h_vectors, h_metas);
    size_type counts = nkeys;
    if (nkeys == 0) {
      CUDA_FREE_POINTERS(stream, h_keys, h_vectors, h_metas);
      CUDA_CHECK(cudaStreamSynchronize(stream));
      return 0;
    }
    CUDA_CHECK(cudaMallocAsync(&d_keys, sizeof(K) * batch_pairs_num, stream));
    CUDA_CHECK(
        cudaMallocAsync(&d_vectors, sizeof(V) * batch_pairs_num * DIM, stream));
    CUDA_CHECK(cudaMallocAsync(&d_metas, sizeof(M) * batch_pairs_num, stream));

    do {
      CUDA_CHECK(cudaMemcpyAsync(d_keys, h_keys, sizeof(K) * nkeys,
                                 cudaMemcpyHostToDevice, stream));
      CUDA_CHECK(cudaMemcpyAsync(d_vectors, h_vectors, sizeof(V) * nkeys * DIM,
                                 cudaMemcpyHostToDevice, stream));
      CUDA_CHECK(cudaMemcpyAsync(d_metas, h_metas, sizeof(M) * nkeys,
                                 cudaMemcpyHostToDevice, stream));
      insert_or_assign(nkeys, d_keys, d_vectors, d_metas, stream);
      nkeys = file->Read(batch_pairs_num, h_keys, h_vectors, h_metas);
      counts += nkeys;
      CUDA_CHECK(cudaStreamSynchronize(stream));
    } while (nkeys > 0);

    CUDA_FREE_POINTERS(stream, d_keys, d_vectors, d_metas, h_keys, h_vectors,
                       h_metas);
    CUDA_CHECK(cudaStreamSynchronize(stream));
    return counts;
  }

 private:
  inline bool is_fast_mode() const noexcept { return table_->is_pure_hbm; }

  /**
   * @brief Returns the load factor by sampling up to 1024 buckets.
   *
   * @note For performance consideration, the returned load factor is
   * inaccurate but within an error in 1% empirically which is enough for
   * capacity control. But it's not suitable for end-users.
   *
   * @param stream The CUDA stream used to execute the operation.
   *
   * @return The evaluated load factor
   */
  inline float fast_load_factor(cudaStream_t stream = 0) const {
    size_t h_size = 0;

    std::shared_lock<std::shared_timed_mutex> lock(mutex_, std::defer_lock);
    if (!reach_max_capacity_) {
      lock.lock();
    }
    size_type N = std::min(table_->buckets_num, 1024UL);

    thrust::device_ptr<int> size_ptr(table_->buckets_size);

#if THRUST_VERSION >= 101600
    auto policy = thrust::cuda::par_nosync.on(stream);
#else
    auto policy = thrust::cuda::par.on(stream);
#endif
    h_size = thrust::reduce(policy, size_ptr, size_ptr + N, (int)0,
                            thrust::plus<int>());

    CudaCheckError();
    return static_cast<float>((h_size * 1.0) /
                              (options_.max_bucket_size * N * 1.0));
  }

  inline void check_evict_strategy(const meta_type* metas) {
    if (options_.evict_strategy == EvictStrategy::kLru) {
      MERLIN_CHECK((metas == nullptr),
                   "the metas should not be specified when running on "
                   "LRU mode.");
    }

    if (options_.evict_strategy == EvictStrategy::kCustomized) {
      MERLIN_CHECK((metas != nullptr),
                   "the metas should be specified when running on "
                   "customized mode.")
    }
  }

 private:
  HashTableOptions options_;
  TableCore* table_ = nullptr;
  size_t shared_mem_size_ = 0;
  bool reach_max_capacity_ = false;
  bool initialized_ = false;
<<<<<<< HEAD
  EvictStrategy evict_strategy_ = EvictStrategy::kUndefined;

  // Workspace management.
  struct WorkspaceBuffer final {
    union {
      void* ptr;
      vector_type** vec;
      size_t* size;
      bool* b8;
      int* i32;
    };

    explicit WorkspaceBuffer(size_t size) {
      constexpr size_t item_size = std::max(sizeof(void*), sizeof(uint64_t));
      CUDA_CHECK(cudaMalloc(&ptr, item_size * size));
    }

    explicit WorkspaceBuffer(size_t size, cudaStream_t stream) {
      constexpr size_t item_size = std::max(sizeof(void*), sizeof(uint64_t));
      CUDA_CHECK(cudaMallocAsync(&vec, item_size * size, stream));
    }

    WorkspaceBuffer(const WorkspaceBuffer&) = delete;
    WorkspaceBuffer(WorkspaceBuffer&&) = delete;
    WorkspaceBuffer& operator=(const WorkspaceBuffer&) = delete;
    WorkspaceBuffer& operator=(WorkspaceBuffer&&) = delete;

    ~WorkspaceBuffer() { CUDA_CHECK(cudaFree(ptr)); }
  };
  static_assert(sizeof(WorkspaceBuffer) == sizeof(void*));

  template <size_t SIZE>
  class Workspace final {
   public:
    Workspace(const this_type* parent, cudaStream_t stream)
        : parent_{parent}, stream_{stream} {
      parent_->claim_ws_(this, stream);
    }

    Workspace(const Workspace&) = delete;
    Workspace(Workspace&&) = delete;
    Workspace& operator=(const Workspace&) = delete;
    Workspace& operator=(Workspace&&) = delete;

    ~Workspace() {
      CUDA_CHECK(cudaStreamSynchronize(stream_));
      parent_->release_ws_(this, stream_);
    }

    constexpr WorkspaceBuffer*& operator[](size_t i) {
      assert(i < SIZE);
      return buffers_[i];
    }
    constexpr const WorkspaceBuffer* operator[](size_t i) const {
      assert(i < SIZE);
      return buffers_[i];
    }

   private:
    const this_type* const parent_;
    cudaStream_t const stream_;
    WorkspaceBuffer* buffers_[SIZE];
  };

  mutable std::mutex ws_mutex_;
  mutable std::list<WorkspaceBuffer> ws_;
  mutable std::vector<WorkspaceBuffer*> avail_ws_;
  mutable std::condition_variable ws_returned_;

  template <size_t SIZE>
  void claim_ws_(Workspace<SIZE>* ws, cudaStream_t stream) const {
    std::unique_lock<std::mutex> lock(ws_mutex_);

    // If have a prellocated workspace available.
    if (avail_ws_.size() >= SIZE) {
      for (size_t i = 0; i < SIZE; ++i) {
        (*ws)[i] = avail_ws_.back();
        avail_ws_.pop_back();
      }
    }
    // If workspace creation quota not yet reached.
    else if (ws_.size() + SIZE <= options_.max_num_ws) {
      for (size_t i = 0; i < SIZE; ++i) {
        ws_.emplace_back(options_.max_batch_size, stream);
        (*ws)[i] = &ws_.back();
      }
    }
    // Creation quota reached. Wait for another thread to return a
    else {
      while (true) {
        ws_returned_.wait(lock, [&] { return avail_ws_.size() >= SIZE; });
        if (avail_ws_.size() < SIZE) {
          ws_returned_.notify_one();
          continue;
        }

        for (size_t i = 0; i < SIZE; ++i) {
          (*ws)[i] = avail_ws_.back();
          avail_ws_.pop_back();
        }
        break;
      }
    }
  }

  template <size_t SIZE>
  void release_ws_(Workspace<SIZE>* ws, cudaStream_t stream) const {
    std::lock_guard<std::mutex> lock(ws_mutex_);
    size_t i = 0;

    // Fill up available buffers until reach reserve capacity.
    bool has_returned_ws = false;
    for (; i < SIZE && avail_ws_.size() < options_.min_num_ws; ++i) {
      avail_ws_.emplace_back((*ws)[i]);
      has_returned_ws = true;
    }

    // Discard remaining buffers.
    for (; i < SIZE; ++i) {
      for (auto it = ws_.begin(); it != ws_.end(); ++it) {
        if (&(*it) == (*ws)[i]) {
          // TODO(M_LANGER): Use stream to avoid stalling.
          ws_.erase(it);
        }
      }
    }

    // Give a waiting thread a chance to start.
    if (has_returned_ws) {
      ws_returned_.notify_one();
    }
  }
=======
  mutable std::shared_timed_mutex mutex_;
>>>>>>> 99523d21
};

}  // namespace merlin
}  // namespace nv<|MERGE_RESOLUTION|>--- conflicted
+++ resolved
@@ -55,21 +55,6 @@
  * @brief The options struct of Merlin-KV.
  */
 struct HashTableOptions {
-<<<<<<< HEAD
-  size_t init_capacity = 0;        ///< The initial capacity.
-  size_t max_capacity = 0;         ///< The maximum capacity.
-  size_t max_hbm_for_vectors = 0;  ///< Max HBM allocated for vectors, by bytes.
-  size_t max_bucket_size = 128;    ///< The length of each buckets.
-  float max_load_factor = 0.75f;   ///< The max load factor before rehashing.
-  int block_size = 1024;           ///< default block size for CUDA kernels.
-  int device_id = 0;               ///< the id of device.
-  bool primary = true;             ///< no used, reserved for future.
-  size_t max_batch_size =
-      64 * 1024 * 1024;   ///< Maximum batch size, for batched operations (also
-                          ///< the size of a workspace).
-  size_t min_num_ws = 3;  ///< Number of workspaces to keep in reserve.
-  size_t max_num_ws = 5;  ///< Maximum number of workspaces.
-=======
   size_t init_capacity = 0;        ///< The initial capacity of the hash table.
   size_t max_capacity = 0;         ///< The maximum capacity of the hash table.
   size_t max_hbm_for_vectors = 0;  ///< The maximum HBM for vectors, in bytes.
@@ -78,7 +63,11 @@
   int block_size = 1024;           ///< The default block size for CUDA kernels.
   int device_id = 0;               ///< The ID of device.
   EvictStrategy evict_strategy = EvictStrategy::kLru;  ///< The evict strategy.
->>>>>>> 99523d21
+  size_t max_batch_size =
+      64 * 1024 * 1024;   ///< Maximum batch size, for batched operations (also
+                          ///< the size of a workspace).
+  size_t min_num_ws = 3;  ///< Number of workspaces to keep in reserve.
+  size_t max_num_ws = 5;  ///< Maximum number of workspaces.
 };
 
 /**
@@ -224,16 +213,6 @@
    * overwritten by new key unless the meta of the new key is even less than
    * minimum meta of the target bucket.
    *
-<<<<<<< HEAD
-   * @param num_items Number of Key-Value-Meta tuples to be inserted or
-   * assigned.
-   * @param keys The keys to be inserted on GPU accessible memory with shape
-   * (num_items).
-   * @param values The values to be inserted on GPU accessible memory with
-   * shape (num_items, DIM).
-   * @param metas The metas to be inserted on GPU accessible memory with shape
-   * (num_items).
-=======
    * @param n Number of key-value-meta tuples to inserted or assign.
    * @param keys The keys to insert on GPU-accessible memory with shape
    * (n).
@@ -245,7 +224,6 @@
    * The metas should be a `uint64_t` value. You can specify a value that
    * such as the timestamp of the key insertion, number of the key
    * occurrences, or another value to perform a custom eviction strategy.
->>>>>>> 99523d21
    *
    * The @p metas should be `nullptr`, when the LRU eviction strategy is
    * applied.
@@ -293,7 +271,11 @@
                 table_->bucket_max_size, table_->buckets_num, N);
       }
     } else {
-<<<<<<< HEAD
+      std::shared_lock<std::shared_timed_mutex> lock(mutex_, std::defer_lock);
+      if (!reach_max_capacity_) {
+        lock.lock();
+      }
+
       Workspace<2> ws(this, stream);
       vector_type** d_dst = ws[0]->vec;
       int* d_src_offset = ws[1]->i32;
@@ -322,50 +304,12 @@
                     table_->bucket_max_size, table_->buckets_num, d_src_offset,
                     N);
           }
-=======
-      vector_type** d_dst = nullptr;
-      int* d_src_offset = nullptr;
-
-      std::shared_lock<std::shared_timed_mutex> lock(mutex_, std::defer_lock);
-      if (!reach_max_capacity_) {
-        lock.lock();
-      }
-
-      CUDA_CHECK(cudaMallocAsync(&d_dst, n * sizeof(vector_type*), stream));
-      CUDA_CHECK(cudaMemsetAsync(d_dst, 0, n * sizeof(vector_type*), stream));
-      CUDA_CHECK(cudaMallocAsync(&d_src_offset, n * sizeof(int), stream));
-      CUDA_CHECK(cudaMemsetAsync(d_src_offset, 0, n * sizeof(int), stream));
-
-      {
-        const size_t block_size = 128;
-        const size_t N = n * TILE_SIZE;
-        const int grid_size = SAFE_GET_GRID_SIZE(N, block_size);
-        if (metas == nullptr) {
-          upsert_kernel<key_type, vector_type, meta_type, DIM, TILE_SIZE>
-              <<<grid_size, block_size, 0, stream>>>(
-                  table_, keys, d_dst, table_->buckets, table_->buckets_size,
-                  table_->bucket_max_size, table_->buckets_num, d_src_offset,
-                  N);
-        } else {
-          upsert_kernel<key_type, vector_type, meta_type, DIM, TILE_SIZE>
-              <<<grid_size, block_size, 0, stream>>>(
-                  table_, keys, d_dst, metas, table_->buckets,
-                  table_->buckets_size, table_->bucket_max_size,
-                  table_->buckets_num, d_src_offset, N);
->>>>>>> 99523d21
         }
 
-<<<<<<< HEAD
         {
           static_assert(sizeof(value_type*) == sizeof(uint64_t),
                         "[merlin-kv] illegal conversation. value_type pointer "
                         "must be 64 bit!");
-=======
-      {
-        static_assert(sizeof(value_type*) == sizeof(uint64_t),
-                      "[merlin-kv] illegal conversation. value_type pointer "
-                      "should be 64 bit!");
->>>>>>> 99523d21
 
           const size_t N = n;
           thrust::device_ptr<uint64_t> d_dst_ptr(
@@ -396,33 +340,6 @@
   }
 
   /**
-<<<<<<< HEAD
-   * Searches for each key in @p keys in the table.
-   * If the key is found and corresponding value in @p accum_or_assigns is true,
-   * the @p vectors_or_deltas will be treated as delta against to the old
-   * value, and the delta will be add to the old value of the key.
-   *
-   * If the key is not found and corresponding value in @p accum_or_assigns is
-   * false, the @p vectors_or_deltas will be treated as a new value and the
-   * key-value pair will be updated into the table directly.
-   *
-   * @note Specially when the key is found and value of @p accum_or_assigns is
-   * false, or the key is not found and value of @p accum_or_assigns is true,
-   * nothing will be changed and this operation will be ignored, for we assume
-   * these situations occur while the key was modified or removed by other
-   * processes just now.
-   *
-   * @param num_items Number of key_type-Value pairs to be processed.
-   * @param keys The keys to be inserted on GPU accessible memory with shape
-   * (num_items).
-   * @param value_or_deltas The values or deltas to be inserted on GPU
-   * accessible memory with shape (num_items, DIM).
-   * @param accum_or_assigns Indicate the operation type with shape (num_items),
-   * true means accum, false means assign.
-   * @param metas The metas to be inserted on GPU accessible memory with shape
-   * (num_items).
-   * @param stream The CUDA stream used to execute the operation
-=======
    * Searches for each key in @p keys in the hash table.
    * If the key is found and the corresponding value in @p accum_or_assigns is
    * `true`, the @p vectors_or_deltas is treated as a delta to the old
@@ -455,7 +372,6 @@
    * @endparblock
    *
    * @param stream The CUDA stream that is used to execute the operation.
->>>>>>> 99523d21
    *
    */
   void accum_or_assign(size_type num_items,
@@ -474,28 +390,15 @@
 
     check_evict_strategy(metas);
 
-<<<<<<< HEAD
+    std::shared_lock<std::shared_timed_mutex> lock(mutex_, std::defer_lock);
+    if (!reach_max_capacity_) {
+      lock.lock();
+    }
+
     Workspace<3> ws(this, stream);
     vector_type** dst = ws[0]->vec;
     int* src_offset = ws[1]->i32;
     bool* founds = ws[2]->b8;
-=======
-    vector_type** dst;
-    int* src_offset;
-    bool* founds;
-
-    std::shared_lock<std::shared_timed_mutex> lock(mutex_, std::defer_lock);
-    if (!reach_max_capacity_) {
-      lock.lock();
-    }
-
-    CUDA_CHECK(cudaMallocAsync(&dst, n * sizeof(vector_type*), stream));
-    CUDA_CHECK(cudaMemsetAsync(dst, 0, n * sizeof(vector_type*), stream));
-    CUDA_CHECK(cudaMallocAsync(&src_offset, n * sizeof(int), stream));
-    CUDA_CHECK(cudaMemsetAsync(src_offset, 0, n * sizeof(int), stream));
-    CUDA_CHECK(cudaMallocAsync(&founds, n * sizeof(bool), stream));
-    CUDA_CHECK(cudaMemsetAsync(founds, 0, n * sizeof(bool), stream));
->>>>>>> 99523d21
 
     for (size_t i = 0; i < num_items; i += options_.max_batch_size) {
       const size_t n = std::min(num_items - i, options_.max_batch_size);
@@ -561,33 +464,6 @@
    *
    * @note When a key is missing, the value in @p values is not changed.
    *
-<<<<<<< HEAD
-   * @param num_keys Number of Key-Value-Meta tuples to be searched.
-   * @param keys The keys to be searched on GPU accessible memory with shape
-   * (num_keys).
-   * @param values The values to be searched on GPU accessible memory with
-   * shape (num_keys, DIM).
-   * @param founds The status indicates if the keys are found on GPU accessible
-   * memory with shape (num_keys).
-   * @param metas The metas to be searched on GPU accessible memory with shape
-   * (num_keys).
-   * @param stream The CUDA stream used to execute the operation.
-   *
-   */
-  void find(size_type num_keys,
-            const key_type* keys,        // (num_keys)
-            value_type* values,          // (num_keys, DIM)
-            bool* founds,                // (num_keys)
-            meta_type* metas = nullptr,  // (num_keys)
-            cudaStream_t stream = 0) const {
-    if (num_keys == 0) {
-      return;
-    }
-
-    // Clear found flags.
-    CUDA_CHECK(cudaMemsetAsync(founds, 0, num_keys * sizeof(bool), stream));
-
-=======
    * @param n The number of key-value-meta tuples to search.
    * @param keys The keys to search on GPU-accessible memory with shape (n).
    * @param values The values to search on GPU-accessible memory with
@@ -601,12 +477,13 @@
    * @param stream The CUDA stream that is used to execute the operation.
    *
    */
-  void find(size_type n, const key_type* keys,  // (n)
-            value_type* values,                 // (n, DIM)
-            bool* founds,                       // (n)
-            meta_type* metas = nullptr,         // (n)
+  void find(size_type num_keys,
+            const key_type* keys,        // (n)
+            value_type* values,          // (n, DIM)
+            bool* founds,                // (n)
+            meta_type* metas = nullptr,  // (n)
             cudaStream_t stream = 0) const {
-    if (n == 0) {
+    if (num_keys == 0) {
       return;
     }
 
@@ -616,7 +493,7 @@
     }
 
     CUDA_CHECK(cudaMemsetAsync(founds, 0, n * sizeof(bool), stream));
->>>>>>> 99523d21
+
     if (is_fast_mode()) {
       const size_t block_size = 128;
       const size_t N = num_keys * TILE_SIZE;
@@ -686,45 +563,25 @@
   /**
    * @brief Removes specified elements from the hash table.
    *
-<<<<<<< HEAD
-   * @param num_keys Number of Key to be removed.
-   * @param keys The keys to be removed on GPU accessible memory (num_keys).
-   * @param stream The CUDA stream used to execute the operation.
-   *
-   * @return Number of elements removed.
-   */
-  size_t erase(size_type num_keys,
-               const key_type* keys,  // (num_keys)
-               cudaStream_t stream = 0) {
-    Workspace<1> ws(this, stream);
-    size_t* d_count = ws[0]->size;
-
-    for (size_t i = 0; i < num_keys; i += options_.max_batch_size) {
-      const size_t n = std::min(num_keys - i, options_.max_batch_size);
-
-      CUDA_CHECK(cudaMemsetAsync(d_count, 0, sizeof(size_t), stream));
-=======
    * @param n The number of keys to remove.
    * @param keys The keys to remove on GPU-accessible memory.
    * @param stream The CUDA stream that is used to execute the operation.
    *
    * @return The number of elements removed.
    */
-  size_t erase(size_type n, const key_type* keys, cudaStream_t stream = 0) {
-    const size_t block_size = 128;
-    const size_t N = n * TILE_SIZE;
-    const int grid_size = SAFE_GET_GRID_SIZE(N, block_size);
-    size_t count = 0;
-    size_t* d_count;
-
+  size_t erase(size_type num_keys, const key_type* keys, cudaStream_t stream = 0) {
     std::shared_lock<std::shared_timed_mutex> lock(mutex_, std::defer_lock);
     if (!reach_max_capacity_) {
       lock.lock();
     }
 
-    CUDA_CHECK(cudaMallocAsync(&d_count, sizeof(size_t), stream));
-    CUDA_CHECK(cudaMemsetAsync(d_count, 0, sizeof(size_t), stream));
->>>>>>> 99523d21
+    Workspace<1> ws(this, stream);
+    size_t* d_count = ws[0]->size;
+
+    for (size_t i = 0; i < num_keys; i += options_.max_batch_size) {
+      const size_t n = std::min(num_keys - i, options_.max_batch_size);
+
+      CUDA_CHECK(cudaMemsetAsync(d_count, 0, sizeof(size_t), stream));
 
       const size_t block_size = 128;
       const size_t N = num_keys * TILE_SIZE;
@@ -738,12 +595,7 @@
     size_t count = 0;
     CUDA_CHECK(cudaMemcpyAsync(&count, d_count, sizeof(size_t),
                                cudaMemcpyDeviceToHost, stream));
-<<<<<<< HEAD
-
-=======
-    CUDA_CHECK(cudaFreeAsync(d_count, stream));
-    CUDA_CHECK(cudaStreamSynchronize(stream));
->>>>>>> 99523d21
+
     CudaCheckError();
     return count;
   }
@@ -765,9 +617,6 @@
    *    }
    *    ```
    *
-<<<<<<< HEAD
-   * @return Number of elements removed.
-=======
    * @param pred The predicate function with type Pred that returns `true` if
    * the element should be erased.
    * @param pattern The third user-defined argument to @p pred with key_type
@@ -777,23 +626,18 @@
    * @param stream The CUDA stream that is used to execute the operation.
    *
    * @return The number of elements removed.
->>>>>>> 99523d21
    *
    */
   size_t erase_if(Pred& pred, const key_type& pattern,
                   const meta_type& threshold, cudaStream_t stream = 0) {
-    Workspace<1> ws(this, stream);
-    size_t* d_count = ws[0]->size;
-
-<<<<<<< HEAD
-=======
     std::shared_lock<std::shared_timed_mutex> lock(mutex_, std::defer_lock);
     if (!reach_max_capacity_) {
       lock.lock();
     }
 
-    CUDA_CHECK(cudaMallocAsync(&d_count, sizeof(size_t), stream));
->>>>>>> 99523d21
+    Workspace<1> ws(this, stream);
+    size_t* d_count = ws[0]->size;
+
     CUDA_CHECK(cudaMemsetAsync(d_count, 0, sizeof(size_t), stream));
 
     Pred h_pred;
@@ -814,12 +658,6 @@
     size_t h_count = 0;
     CUDA_CHECK(cudaMemcpyAsync(&h_count, d_count, sizeof(size_t),
                                cudaMemcpyDeviceToHost, stream));
-<<<<<<< HEAD
-
-=======
-    CUDA_CHECK(cudaFreeAsync(d_count, stream));
-    CUDA_CHECK(cudaStreamSynchronize(stream));
->>>>>>> 99523d21
     CudaCheckError();
     return h_count;
   }
@@ -867,45 +705,29 @@
    * memory. Reducing the value for @p n is currently required if this exception
    * occurs.
    */
-<<<<<<< HEAD
   size_type export_batch(size_type num_items, size_type offset,
-                         key_type* keys,              // (num_items)
-                         value_type* values,          // (num_items, DIM)
-                         meta_type* metas = nullptr,  // (num_items)
+                         key_type* keys,              // (n)
+                         value_type* values,          // (n, DIM)
+                         meta_type* metas = nullptr,  // (n)
                          cudaStream_t stream = 0) const {
     const size_type meta_size = (metas == nullptr ? 0 : sizeof(meta_type));
-=======
-  void export_batch(size_type n, size_type offset, size_type* d_counter,
-                    key_type* keys,              // (n)
-                    value_type* values,          // (n, DIM)
-                    meta_type* metas = nullptr,  // (n)
-                    cudaStream_t stream = 0) const {
-    if (offset >= table_->capacity) {
-      CUDA_CHECK(cudaMemsetAsync(d_counter, 0, sizeof(size_type), stream));
-      return;
-    }
-    n = std::min(table_->capacity - offset, n);
-    size_type meta_size = (metas == nullptr ? 0 : sizeof(meta_type));
-
-    std::shared_lock<std::shared_timed_mutex> lock(mutex_, std::defer_lock);
-    if (!reach_max_capacity_) {
-      lock.lock();
-    }
-
->>>>>>> 99523d21
     const size_t block_size =
         std::min(shared_mem_size_ / 2 /
                      (sizeof(key_type) + sizeof(vector_type) + meta_size),
                  1024UL);
 
+    std::shared_lock<std::shared_timed_mutex> lock(mutex_, std::defer_lock);
+    if (!reach_max_capacity_) {
+      lock.lock();
+    }
+
     Workspace<2> ws(this, stream);
     size_type* d_counter = ws[0]->size;
 
+    CUDA_CHECK(cudaMemsetAsync(d_counter, 0, sizeof(size_type), stream));
+
     for (size_t i = 0; i < num_items; i += options_.max_batch_size) {
       const size_t n = std::min(num_items - i, options_.max_batch_size);
-
-<<<<<<< HEAD
-      CUDA_CHECK(cudaMemsetAsync(d_counter, 0, sizeof(size_type), stream));
 
       MERLIN_CHECK(
           (block_size > 0),
@@ -925,28 +747,6 @@
                                cudaMemcpyDeviceToHost, stream));
 
     CudaCheckError();
-=======
-    dump_kernel<key_type, vector_type, meta_type, DIM>
-        <<<grid_size, block_size, shared_size, stream>>>(
-            table_, keys, reinterpret_cast<vector_type*>(values), metas, offset,
-            n, d_counter);
-    CudaCheckError();
-  }
-
-  size_type export_batch(size_type n, size_type offset,
-                         key_type* keys,              // (n)
-                         value_type* values,          // (n, DIM)
-                         meta_type* metas = nullptr,  // (n)
-                         cudaStream_t stream = 0) const {
-    size_type* d_counter = nullptr;
-    size_type h_counter = 0;
-    CUDA_CHECK(cudaMallocAsync(&d_counter, sizeof(size_type), stream));
-    CUDA_CHECK(cudaMemsetAsync(d_counter, 0, sizeof(size_type), stream));
-    export_batch(n, offset, d_counter, keys, values, metas, stream);
-    CUDA_CHECK(cudaMemcpyAsync(&h_counter, d_counter, sizeof(size_type),
-                               cudaMemcpyDeviceToHost, stream));
-    CUDA_CHECK(cudaStreamSynchronize(stream));
->>>>>>> 99523d21
     return h_counter;
   }
 
@@ -966,9 +766,7 @@
    * @return The table size.
    */
   size_type size(cudaStream_t stream = 0) const {
-<<<<<<< HEAD
-    const size_type N = table_->buckets_num;
-=======
+
     size_t h_size = 0;
     size_type N = table_->buckets_num;
     std::shared_lock<std::shared_timed_mutex> lock(mutex_, std::defer_lock);
@@ -976,7 +774,6 @@
       lock.lock();
     }
 
->>>>>>> 99523d21
     thrust::device_ptr<int> size_ptr(table_->buckets_size);
 
 #if THRUST_VERSION >= 101600
@@ -1262,8 +1059,7 @@
   size_t shared_mem_size_ = 0;
   bool reach_max_capacity_ = false;
   bool initialized_ = false;
-<<<<<<< HEAD
-  EvictStrategy evict_strategy_ = EvictStrategy::kUndefined;
+  mutable std::shared_timed_mutex mutex_;
 
   // Workspace management.
   struct WorkspaceBuffer final {
@@ -1395,9 +1191,6 @@
       ws_returned_.notify_one();
     }
   }
-=======
-  mutable std::shared_timed_mutex mutex_;
->>>>>>> 99523d21
 };
 
 }  // namespace merlin
