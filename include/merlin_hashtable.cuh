/*
 * Copyright (c) 2022, NVIDIA CORPORATION.
 *
 * Licensed under the Apache License, Version 2.0 (the "License");
 * you may not use this file except in compliance with the License.
 * You may obtain a copy of the License at
 *
 *     http://www.apache.org/licenses/LICENSE-2.0
 *
 * Unless required by applicable law or agreed to in writing, software
 * distributed under the License is distributed on an "AS IS" BASIS,
 * WITHOUT WARRANTIES OR CONDITIONS OF ANY KIND, either express or implied.
 * See the License for the specific language governing permissions and
 * limitations under the License.
 */

#pragma once

#include <assert.h>
#include <thrust/device_vector.h>
#include <thrust/execution_policy.h>
#include <thrust/sort.h>
#include <condition_variable>
#include <list>
#include <mutex>
#include <shared_mutex>
#include <type_traits>
#include <vector>
#include "merlin/core_kernels.cuh"
#include "merlin/types.cuh"
#include "merlin/utils.cuh"

namespace nv {
namespace merlin {

/**
 * @brief Enumeration of the eviction strategies.
 *
 * @note The `meta` is introduced to define the importance of each key, the
 * larger, the more important, the less likely they will be evicted. On `kLru`
 * mode, the `metas` parameter of the APIs should keep `nullptr`, the meta for
 * each key is assigned internally in LRU(Least Recently Used) policy. On
 * `kCustomized` mode, the `metas` should be provided by caller.
 *
 * @note Eviction occurs automatically when a bucket is full. The keys with the
 * minimum `meta` value are evicted first.
 *
 */
enum class EvictStrategy {
  kLru = 0,        ///< LRU mode.
  kCustomized = 1  ///< Customized mode.
};

/**
 * @brief The options struct of Merlin-KV.
 */
struct HashTableOptions {
  size_t init_capacity = 0;        ///< The initial capacity of the hash table.
  size_t max_capacity = 0;         ///< The maximum capacity of the hash table.
  size_t max_hbm_for_vectors = 0;  ///< The maximum HBM for vectors, in bytes.
  size_t max_bucket_size = 128;    ///< The length of each bucket.
  float max_load_factor = 0.5f;    ///< The max load factor before rehashing.
  int block_size = 1024;           ///< The default block size for CUDA kernels.
  int device_id = 0;               ///< The ID of device.
  EvictStrategy evict_strategy = EvictStrategy::kLru;  ///< The evict strategy.
  size_t max_batch_size =
      64 * 1024 * 1024;  ///< Maximum batch size, for batched operations (also
                         ///< the size of a workspace).
  size_t min_num_workspaces = 3;  ///< Number of workspaces to keep in reserve.
  size_t max_num_workspaces = 5;  ///< Maximum number of workspaces.
};

/**
 * @brief A customizable template function indicates which keys should be
 * erased from the hash table by returning `true`.
 *
 * @note The `erase_if` API traverses all of the items by this function and the
 * items that return `true` are removed.
 *
 *  Example:
 *
 *    ```
 *    template <class K, class M>
 *    __forceinline__ __device__ bool erase_if_pred(const K& key,
 *                                                  const M& meta,
 *                                                  const K& pattern,
 *                                                  const M& threshold) {
 *      return ((key & 0xFFFF000000000000 == pattern) &&
 *              (meta < threshold));
 *    }
 *    ```
 */
template <class K, class M>
using EraseIfPredict = bool (*)(
    const K& key,       ///< The traversed key in a hash table.
    const M& meta,      ///< The traversed meta in a hash table.
    const K& pattern,   ///< The key pattern to compare with the `key` argument.
    const M& threshold  ///< The threshold to compare with the `meta` argument.
);

/**
 * A Merlin-KV hash table is a concurrent and hierarchical hash table that is
 * powered by GPUs and can use HBM and host memory as storage for key-value
 * pairs. Support for SSD storage is a future consideration.
 *
 * The `meta` is introduced to define the importance of each key, the
 * larger, the more important, the less likely they will be evicted. Eviction
 * occurs automatically when a bucket is full. The keys with the minimum `meta`
 * value are evicted first. In a customized eviction strategy, we recommend
 * using the timestamp or frequency of the key occurrence as the `meta` value
 * for each key. You can also assign a special value to the `meta` to
 * perform a customized eviction strategy.
 *
 * @note By default configuration, this class is thread-safe.
 *
 * @tparam K The data type of the key.
 * @tparam V The data type of the vector's item type.
 *         The item data type should be a basic data type of C++/CUDA.
 * @tparam M The data type for `meta`.
 *           The currently supported data type is only `uint64_t`.
 * @tparam D The dimension of the vectors.
 *
 */
template <class K, class V, class M, size_t D>
class HashTable {
 public:
  /**
   * @brief The value type of a Merlin-KV hash table.
   */
  struct Vector {
    using value_type = V;
    static constexpr size_t DIM = D;
    value_type values[DIM];
  };

 public:
  using this_type = HashTable<K, V, M, D>;
  using size_type = size_t;
  static constexpr size_type DIM = D;
  using key_type = K;
  using value_type = V;
  using vector_type = Vector;
  using meta_type = M;
  using Pred = EraseIfPredict<key_type, meta_type>;

 private:
  using TableCore = nv::merlin::Table<key_type, vector_type, meta_type, DIM>;
  static constexpr unsigned int TILE_SIZE = 8;

 public:
  /**
   * @brief Default constructor for the hash table class.
   */
  HashTable(){};

  /**
   * @brief Frees the resources used by the hash table and destroys the hash
   * table object.
   */
  ~HashTable() {
    CUDA_CHECK(cudaDeviceSynchronize());

    // Destroy workspaces.
    avail_ws_.clear();
    for (char* ptr : ws_) {
      CUDA_CHECK(cudaFree(ptr));
    }
    ws_.clear();

    // Erase table
    if (initialized_) {
      destroy_table<key_type, vector_type, meta_type, DIM>(&table_);
    }
  }

 private:
  HashTable(const HashTable&) = delete;
  HashTable& operator=(const HashTable&) = delete;
  HashTable(HashTable&&) = delete;
  HashTable& operator=(HashTable&&) = delete;

 public:
  /**
   * @brief Initialize a merlin::HashTable.
   *
   * @param options The configuration options.
   */
 public:
  void init(const HashTableOptions options) {
    // Prevent double call.
    if (initialized_) {
      return;
    }
    options_ = options;

    // Construct table.
    cudaDeviceProp deviceProp;
    CUDA_CHECK(cudaSetDevice(options_.device_id));
    CUDA_CHECK(cudaGetDeviceProperties(&deviceProp, 0));
    shared_mem_size_ = deviceProp.sharedMemPerBlock;
    create_table<key_type, vector_type, meta_type, DIM>(
        &table_, options_.init_capacity, options_.max_capacity,
        options_.max_hbm_for_vectors, options_.max_bucket_size);
    options_.block_size = SAFE_GET_BLOCK_SIZE(options_.block_size);
    reach_max_capacity_ = (options_.init_capacity * 2 > options_.max_capacity);
    initialized_ = true;

    // Preallocate workspaces.
    assert(options_.min_num_workspaces >= 1 &&
           options_.min_num_workspaces <= options_.max_num_workspaces);
    ws_buffer_size_ =
        std::max(sizeof(void*), sizeof(uint64_t)) * options_.max_batch_size;

    avail_ws_.reserve(options_.min_num_workspaces);
    while (avail_ws_.size() < options_.min_num_workspaces) {
      char* ptr;
      CUDA_CHECK(cudaMalloc(&ptr, ws_buffer_size_));
      ws_.push_back(ptr);
      avail_ws_.push_back(ptr);
    }
    CUDA_CHECK(cudaDeviceSynchronize());

    CudaCheckError();
  }

  /**
   * @brief Insert new key-value-meta tuples into the hash table.
   * If the key already exists, the values and metas are assigned new values.
   *
   * If the target bucket is full, the keys with minimum meta will be
   * overwritten by new key unless the meta of the new key is even less than
   * minimum meta of the target bucket.
   *
   * @param n Number of key-value-meta tuples to insert or assign.
   * @param keys The keys to insert on GPU-accessible memory with shape
   * (n).
   * @param values The values to insert on GPU-accessible memory with
   * shape (n, DIM).
   * @param metas The metas to insert on GPU-accessible memory with shape
   * (n).
   * @parblock
   * The metas should be a `uint64_t` value. You can specify a value that
   * such as the timestamp of the key insertion, number of the key
   * occurrences, or another value to perform a custom eviction strategy.
   *
   * The @p metas should be `nullptr`, when the LRU eviction strategy is
   * applied.
   * @endparblock
   *
   * @param stream The CUDA stream that is used to execute the operation.
   *
   * @param ignore_evict_strategy A boolean option indicating whether if
   * the insert_or_assign ignores the evict strategy of table with current
   * metas anyway. If true, it does not check whether the metas confroms to
   * the evict strategy. If false, it requires the metas follow the evict
   * strategy of table.
   */
  void insert_or_assign(size_type n,
                        const key_type* keys,              // (n)
                        const value_type* values,          // (n, DIM)
                        const meta_type* metas = nullptr,  // (n)
<<<<<<< HEAD
                        cudaStream_t stream = 0) {
    insert_or_assign(n, keys, reinterpret_cast<const vector_type*>(values),
                     metas, stream);
  }

  void insert_or_assign(size_type n,
                        const key_type* keys,              // (n)
                        const vector_type* values,         // (n, DIM)
                        const meta_type* metas = nullptr,  // (n)
                        cudaStream_t stream = 0) {
=======
                        cudaStream_t stream = 0,
                        bool ignore_evict_strategy = false) {
>>>>>>> d6354d6d
    if (n == 0) {
      return;
    }

    if (!reach_max_capacity_ && fast_load_factor() > options_.max_load_factor) {
      reserve(capacity() * 2);
    }

    if (!ignore_evict_strategy) {
      check_evict_strategy(metas);
    }

    // Unless we reached capacity, reallocation could happen.
    std::shared_lock<std::shared_timed_mutex> lock(table_mutex_);
    if (reach_max_capacity_) {
      lock.unlock();
    }

    if (is_fast_mode()) {
      // Precalc some constants
      const size_t block_size = 128;
      const size_t N = n * TILE_SIZE;
      const size_t grid_size = SAFE_GET_GRID_SIZE(N, block_size);

      if (metas == nullptr) {
        upsert_kernel_with_io<key_type, vector_type, meta_type, DIM, TILE_SIZE>
            <<<grid_size, block_size, 0, stream>>>(
                table_, keys, values, table_->buckets, table_->buckets_size,
                table_->bucket_max_size, table_->buckets_num, N);
      } else {
        upsert_kernel_with_io<key_type, vector_type, meta_type, DIM, TILE_SIZE>
            <<<grid_size, block_size, 0, stream>>>(
                table_, keys, values, metas, table_->buckets,
                table_->buckets_size, table_->bucket_max_size,
                table_->buckets_num, N);
      }

      CudaCheckError();
    } else {
      Workspace<2> ws(this, stream);
      vector_type** d_dst = reinterpret_cast<vector_type**>(ws[0]);
      int* d_src_offset = reinterpret_cast<int*>(ws[1]);

      for (size_t i = 0; i < n; i += options_.max_batch_size) {
        const size_t bs = std::min(n - i, options_.max_batch_size);

        CUDA_CHECK(
            cudaMemsetAsync(d_dst, 0, bs * sizeof(vector_type*), stream));
        CUDA_CHECK(cudaMemsetAsync(d_src_offset, 0, bs * sizeof(int), stream));

        {
          const size_t block_size = 128;
          const size_t N = bs * TILE_SIZE;
          const int grid_size = SAFE_GET_GRID_SIZE(N, block_size);

          if (metas == nullptr) {
            upsert_kernel<key_type, vector_type, meta_type, DIM, TILE_SIZE>
                <<<grid_size, block_size, 0, stream>>>(
                    table_, &keys[i], d_dst, table_->buckets,
                    table_->buckets_size, table_->bucket_max_size,
                    table_->buckets_num, d_src_offset, N);
          } else {
            upsert_kernel<key_type, vector_type, meta_type, DIM, TILE_SIZE>
                <<<grid_size, block_size, 0, stream>>>(
                    table_, &keys[i], d_dst, metas ? &metas[i] : nullptr,
                    table_->buckets, table_->buckets_size,
                    table_->bucket_max_size, table_->buckets_num, d_src_offset,
                    N);
          }
        }

        {
          static_assert(sizeof(value_type*) == sizeof(uint64_t),
                        "[merlin-kv] illegal conversation. value_type pointer "
                        "must be 64 bit!");

          thrust::device_ptr<uint64_t> d_dst_ptr(
              reinterpret_cast<uint64_t*>(d_dst));
          thrust::device_ptr<int> d_src_offset_ptr(d_src_offset);

#if THRUST_VERSION >= 101600
          auto policy = thrust::cuda::par_nosync.on(stream);
#else
          auto policy = thrust::cuda::par.on(stream);
#endif
          thrust::sort_by_key(policy, d_dst_ptr, d_dst_ptr + bs,
                              d_src_offset_ptr, thrust::less<uint64_t>());
        }

        {
          const size_t block_size = options_.block_size;
          const size_t N = bs * DIM;
          const size_t grid_size = SAFE_GET_GRID_SIZE(N, block_size);

          write_kernel<key_type, vector_type, meta_type, DIM>
              <<<grid_size, block_size, 0, stream>>>(&values[i], d_dst,
                                                     d_src_offset, N);
        }
      }
    }
  }

  /**
   * Searches for each key in @p keys in the hash table.
   * If the key is found and the corresponding value in @p accum_or_assigns is
   * `true`, the @p vectors_or_deltas is treated as a delta to the old
   * value, and the delta is added to the old value of the key.
   *
   * If the key is not found and the corresponding value in @p accum_or_assigns
   * is `false`, the @p vectors_or_deltas is treated as a new value and the
   * key-value pair is updated in the table directly.
   *
   * @note When the key is found and the value of @p accum_or_assigns is
   * `false`, or when the key is not found and the value of @p accum_or_assigns
   * is `true`, nothing is changed and this operation is ignored.
   * The algorithm assumes these situations occur while the key was modified or
   * removed by other processes just now.
   *
   * @param n The number of key-value-meta tuples to process.
   * @param keys The keys to insert on GPU-accessible memory with shape (n).
   * @param value_or_deltas The values or deltas to insert on GPU-accessible
   * memory with shape (n, DIM).
   * @param accum_or_assigns The operation type with shape (n). A value of
   * `true` indicates to accum and `false` indicates to assign.
   * @param metas The metas to insert on GPU-accessible memory with shape (n).
   * @parblock
   * The metas should be a `uint64_t` value. You can specify a value that
   * such as the timestamp of the key insertion, number of the key
   * occurrences, or another value to perform a custom eviction strategy.
   *
   * The @p metas should be `nullptr`, when the LRU eviction strategy is
   * applied.
   * @endparblock
   *
   * @param stream The CUDA stream that is used to execute the operation.
   *
   * @param ignore_evict_strategy A boolean option indicating whether if
   * the accum_or_assign ignores the evict strategy of table with current
   * metas anyway. If true, it does not check whether the metas confroms to
   * the evict strategy. If false, it requires the metas follow the evict
   * strategy of table.
   *
   */
  void accum_or_assign(size_type n,
                       const key_type* keys,               // (n)
                       const value_type* value_or_deltas,  // (n, DIM)
                       const bool* accum_or_assigns,       // (n)
                       const meta_type* metas = nullptr,   // (n)
<<<<<<< HEAD
                       cudaStream_t stream = 0) {
    accum_or_assign(n, keys,
                    reinterpret_cast<const vector_type*>(value_or_deltas),
                    accum_or_assigns, metas, stream);
  }

  void accum_or_assign(size_type n,
                       const key_type* keys,                // (n)
                       const vector_type* value_or_deltas,  // (n, DIM)
                       const bool* accum_or_assigns,        // (n)
                       const meta_type* metas = nullptr,    // (n)
                       cudaStream_t stream = 0) {
=======
                       cudaStream_t stream = 0,
                       bool ignore_evict_strategy = false) {
>>>>>>> d6354d6d
    if (n == 0) {
      return;
    }

    if (!reach_max_capacity_ && fast_load_factor() > options_.max_load_factor) {
      reserve(capacity() * 2);
    }

    if (!ignore_evict_strategy) {
      check_evict_strategy(metas);
    }

    // Unless we reached capacity, reallocation could happen.
    std::shared_lock<std::shared_timed_mutex> lock(table_mutex_);
    if (reach_max_capacity_) {
      lock.unlock();
    }

    Workspace<3> ws(this, stream);
    vector_type** dst = reinterpret_cast<vector_type**>(ws[0]);
    int* src_offset = reinterpret_cast<int*>(ws[1]);
    bool* founds = reinterpret_cast<bool*>(ws[2]);

    for (size_t i = 0; i < n; i += options_.max_batch_size) {
      const size_t bs = std::min(n - i, options_.max_batch_size);

      CUDA_CHECK(cudaMemsetAsync(dst, 0, bs * sizeof(vector_type*), stream));
      CUDA_CHECK(cudaMemsetAsync(src_offset, 0, bs * sizeof(int), stream));
      CUDA_CHECK(cudaMemsetAsync(founds, 0, bs * sizeof(bool), stream));

      {
        const size_t block_size = 128;
        const size_t N = bs * TILE_SIZE;
        const size_t grid_size = SAFE_GET_GRID_SIZE(N, block_size);

        if (metas == nullptr) {
          accum_kernel<key_type, vector_type, meta_type, DIM>
              <<<grid_size, block_size, 0, stream>>>(
                  table_, &keys[i], dst, &accum_or_assigns[i], table_->buckets,
                  table_->buckets_size, table_->bucket_max_size,
                  table_->buckets_num, src_offset, founds, N);
        } else {
          accum_kernel<key_type, vector_type, meta_type, DIM>
              <<<grid_size, block_size, 0, stream>>>(
                  table_, &keys[i], dst, metas ? &metas[i] : nullptr,
                  &accum_or_assigns[i], table_->buckets, table_->buckets_size,
                  table_->bucket_max_size, table_->buckets_num, src_offset,
                  founds, N);
        }
      }

      if (!is_fast_mode()) {
        static_assert(
            sizeof(value_type*) == sizeof(uint64_t),
            "[merlin-kv] illegal conversation. value_type pointer must "
            "be 64 bit!");

        thrust::device_ptr<uint64_t> dst_ptr(reinterpret_cast<uint64_t*>(dst));
        thrust::device_ptr<int> src_offset_ptr(src_offset);

#if THRUST_VERSION >= 101600
        auto policy = thrust::cuda::par_nosync.on(stream);
#else
        auto policy = thrust::cuda::par.on(stream);
#endif
        thrust::sort_by_key(policy, dst_ptr, dst_ptr + bs, src_offset_ptr,
                            thrust::less<uint64_t>());
      }

      {
        const size_t block_size = options_.block_size;
        const size_t N = bs * DIM;
        const size_t grid_size = SAFE_GET_GRID_SIZE(N, block_size);

        write_with_accum_kernel<key_type, vector_type, meta_type, DIM>
            <<<grid_size, block_size, 0, stream>>>(&value_or_deltas[i], dst,
                                                   &accum_or_assigns[i], founds,
                                                   src_offset, N);
      }
    }

    CudaCheckError();
  }

  /**
   * @brief Searches the hash table for the specified keys.
   *
   * @note When a key is missing, the value in @p values is not changed.
   *
   * @param n The number of key-value-meta tuples to search.
   * @param keys The keys to search on GPU-accessible memory with shape (n).
   * @param values The values to search on GPU-accessible memory with
   * shape (n, DIM).
   * @param founds The status that indicates if the keys are found on
   * GPU-accessible memory with shape (n).
   * @param metas The metas to search on GPU-accessible memory with shape (n).
   * @parblock
   * If @p metas is `nullptr`, the meta for each key will not be returned.
   * @endparblock
   * @param stream The CUDA stream that is used to execute the operation.
   *
   */
  void find(size_type n,
            const key_type* keys,        // (n)
            value_type* values,          // (n, DIM)
            bool* founds,                // (n)
            meta_type* metas = nullptr,  // (n)
            cudaStream_t stream = 0) const {
    find(n, keys, reinterpret_cast<vector_type*>(values), founds, metas,
         stream);
  }

  void find(size_type n,
            const key_type* keys,        // (n)
            vector_type* values,         // (n, DIM)
            bool* founds,                // (n)
            meta_type* metas = nullptr,  // (n)
            cudaStream_t stream = 0) const {
    if (n == 0) {
      return;
    }

    // Unless we reached capacity, reallocation could happen.
    std::shared_lock<std::shared_timed_mutex> lock(table_mutex_);
    if (reach_max_capacity_) {
      lock.unlock();
    }

    CUDA_CHECK(cudaMemsetAsync(founds, 0, n * sizeof(bool), stream));

    if (is_fast_mode()) {
      const size_t block_size = 128;
      const size_t N = n * TILE_SIZE;
      const size_t grid_size = SAFE_GET_GRID_SIZE(N, block_size);

      lookup_kernel_with_io<key_type, vector_type, meta_type, DIM, TILE_SIZE>
          <<<grid_size, block_size, 0, stream>>>(
              table_, keys, values, metas, founds, table_->buckets,
              table_->buckets_size, table_->bucket_max_size,
              table_->buckets_num, N);
    } else {
      Workspace<2> ws(this, stream);
      vector_type** src = reinterpret_cast<vector_type**>(ws[0]);
      int* dst_offset = reinterpret_cast<int*>(ws[1]);

      for (size_t i = 0; i < n; i += options_.max_batch_size) {
        const size_t bs = std::min(n - i, options_.max_batch_size);

        CUDA_CHECK(cudaMemsetAsync(src, 0, bs * sizeof(vector_type*), stream));
        CUDA_CHECK(cudaMemsetAsync(dst_offset, 0, bs * sizeof(int), stream));

        {
          const size_t block_size = 128;
          const size_t N = bs * TILE_SIZE;
          const size_t grid_size = SAFE_GET_GRID_SIZE(N, block_size);

          lookup_kernel<key_type, vector_type, meta_type, DIM, TILE_SIZE>
              <<<grid_size, block_size, 0, stream>>>(
                  table_, &keys[i], src, metas ? &metas[i] : nullptr,
                  &founds[i], table_->buckets, table_->buckets_size,
                  table_->bucket_max_size, table_->buckets_num, dst_offset, N);
        }

        {
          static_assert(sizeof(value_type*) == sizeof(uint64_t),
                        "[merlin-kv] illegal conversation. value_type pointer "
                        "must be 64 bit!");

          thrust::device_ptr<uint64_t> src_ptr(
              reinterpret_cast<uint64_t*>(src));
          thrust::device_ptr<int> dst_offset_ptr(dst_offset);

#if THRUST_VERSION >= 101600
          auto policy = thrust::cuda::par_nosync.on(stream);
#else
          auto policy = thrust::cuda::par.on(stream);
#endif
          thrust::sort_by_key(policy, src_ptr, src_ptr + bs, dst_offset_ptr,
                              thrust::less<uint64_t>());
        }

        {
          const size_t block_size = options_.block_size;
          const size_t N = bs * DIM;
          const size_t grid_size = SAFE_GET_GRID_SIZE(N, block_size);

          read_kernel<key_type, vector_type, meta_type, DIM>
              <<<grid_size, block_size, 0, stream>>>(src, &values[i],
                                                     &founds[i], dst_offset, N);
        }
      }
    }

    CudaCheckError();
  }

  /**
   * @brief Removes specified elements from the hash table.
   *
   * @param n The number of keys to remove.
   * @param keys The keys to remove on GPU-accessible memory.
   * @param stream The CUDA stream that is used to execute the operation.
   *
   * @return The number of elements removed.
   */
  size_t erase(size_type n, const key_type* keys, cudaStream_t stream = 0) {
    // Unless we reached capacity, reallocation could happen.
    std::shared_lock<std::shared_timed_mutex> lock(table_mutex_);
    if (reach_max_capacity_) {
      lock.unlock();
    }

    Workspace<1> ws(this, stream);
    size_type* d_count = reinterpret_cast<size_type*>(ws[0]);

    CUDA_CHECK(cudaMemsetAsync(d_count, 0, sizeof(size_t), stream));

    for (size_t i = 0; i < n; i += options_.max_batch_size) {
      const size_t bs = std::min(n - i, options_.max_batch_size);

      const size_t block_size = 128;
      const size_t N = bs * TILE_SIZE;
      const size_t grid_size = SAFE_GET_GRID_SIZE(N, block_size);

      remove_kernel<key_type, vector_type, meta_type, DIM, TILE_SIZE>
          <<<grid_size, block_size, 0, stream>>>(
              table_, &keys[i], d_count, table_->buckets, table_->buckets_size,
              table_->bucket_max_size, table_->buckets_num, N);
    }

    size_type h_count = 0;
    CUDA_CHECK(cudaMemcpyAsync(&h_count, d_count, sizeof(size_type),
                               cudaMemcpyDeviceToHost, stream));
    return h_count;
  }

  /**
   * @brief Erases all elements that satisfy the predicate @p pred from the
   * hash table.
   *
   * The value for @p pred should be a function with type `Pred` defined like
   * the following example:
   *
   *    ```
   *    template <class K, class M>
   *    __forceinline__ __device__ bool erase_if_pred(const K& key,
   *                                                  const M& meta,
   *                                                  const K& pattern,
   *                                                  const M& threshold) {
   *      return ((key & 0x1 == pattern) && (meta < threshold));
   *    }
   *    ```
   *
   * @param pred The predicate function with type Pred that returns `true` if
   * the element should be erased.
   * @param pattern The third user-defined argument to @p pred with key_type
   * type.
   * @param threshold The fourth user-defined argument to @p pred with meta_type
   * type.
   * @param stream The CUDA stream that is used to execute the operation.
   *
   * @return The number of elements removed.
   *
   */
  size_t erase_if(Pred& pred, const key_type& pattern,
                  const meta_type& threshold, cudaStream_t stream = 0) {
    // Unless we reached capacity, reallocation could happen.
    std::shared_lock<std::shared_timed_mutex> lock(table_mutex_);
    if (reach_max_capacity_) {
      lock.unlock();
    }

    Workspace<1> ws(this, stream);
    size_type* d_count = reinterpret_cast<size_type*>(ws[0]);

    CUDA_CHECK(cudaMemsetAsync(d_count, 0, sizeof(size_t), stream));

    Pred h_pred;
    CUDA_CHECK(cudaMemcpyFromSymbolAsync(&h_pred, pred, sizeof(Pred), 0,
                                         cudaMemcpyDeviceToHost, stream));

    {
      const size_t block_size = 256;
      const size_t N = table_->buckets_num;
      const size_t grid_size = SAFE_GET_GRID_SIZE(N, block_size);

      remove_kernel<key_type, vector_type, meta_type, DIM>
          <<<grid_size, block_size, 0, stream>>>(
              table_, h_pred, pattern, threshold, d_count, table_->buckets,
              table_->buckets_size, table_->bucket_max_size,
              table_->buckets_num, N);
    }

    size_type h_count = 0;
    CUDA_CHECK(cudaMemcpyAsync(&h_count, d_count, sizeof(size_type),
                               cudaMemcpyDeviceToHost, stream));
    return h_count;
  }

  /**
   * @brief Removes all of the elements in the hash table with no release
   * object.
   */
  void clear(cudaStream_t stream = 0) {
    // Precalc some constants.
    const size_t block_size = options_.block_size;
    const size_t N = table_->buckets_num * table_->bucket_max_size;
    const size_t grid_size = SAFE_GET_GRID_SIZE(N, block_size);

    // Unless we reached capacity, reallocation could happen.
    std::shared_lock<std::shared_timed_mutex> lock(table_mutex_);
    if (reach_max_capacity_) {
      lock.unlock();
    }

    clear_kernel<key_type, vector_type, meta_type, DIM>
        <<<grid_size, block_size, 0, stream>>>(table_, N);

    CudaCheckError();
  }

 public:
  /**
   * @brief Exports a certain number of the key-value-meta tuples from the
   * hash table.
   *
   * @param n The maximum number of exported pairs.
   * @param offset The position of the key-value-meta tuple to export.
   * @param keys The keys to dump from GPU-accessible memory with shape (n).
   * @param values The values to dump from GPU-accessible memory with shape
   * (n, DIM).
   * @param metas The metas to search on GPU-accessible memory with shape (n).
   * @parblock
   * If @p metas is `nullptr`, the meta for each key will not be returned.
   * @endparblock
   *
   * @param stream The CUDA stream that is used to execute the operation.
   *
   * @return The number of elements dumped.
   *
   * @throw CudaException If the key-value size is too large for GPU shared
   * memory. Reducing the value for @p n is currently required if this exception
   * occurs.
   */
  size_type export_batch(size_type n, size_type offset,
                         key_type* keys,              // (n)
                         value_type* values,          // (n, DIM)
                         meta_type* metas = nullptr,  // (n)
                         cudaStream_t stream = 0) const {
    // Precalc some constants.
    const size_type meta_size = metas ? sizeof(meta_type) : 0;
    const size_t kvm_size = sizeof(key_type) + sizeof(vector_type) + meta_size;
    const size_t block_size = std::min(shared_mem_size_ / 2 / kvm_size, 1024UL);
    MERLIN_CHECK(
        block_size > 0,
        "[merlin-kv] block_size <= 0, the K-V-M size may be too large!");
    const size_t shared_size = kvm_size * block_size;
    const size_t grid_size = SAFE_GET_GRID_SIZE(n, block_size);

    // Unless we reached capacity, reallocation could happen.
    std::shared_lock<std::shared_timed_mutex> lock(table_mutex_);
    if (reach_max_capacity_) {
      lock.unlock();
    }

    // Fetch temporary workspace.
    Workspace<1> ws(this, stream);
    size_type* d_count = reinterpret_cast<size_type*>(ws[0]);

    // Reset counter and dump kernel.
    CUDA_CHECK(cudaMemsetAsync(d_count, 0, sizeof(size_type), stream));

    dump_kernel<key_type, vector_type, meta_type, DIM>
        <<<grid_size, block_size, shared_size, stream>>>(
            table_, keys, reinterpret_cast<vector_type*>(values), metas, offset,
            n, d_count);

    // Move result counter to host.
    size_type h_count;
    CUDA_CHECK(cudaMemcpyAsync(&h_count, d_count, sizeof(size_type),
                               cudaMemcpyDeviceToHost, stream));
<<<<<<< HEAD
    return h_count;
=======
    CUDA_CHECK(cudaFreeAsync(d_counter, stream));
    CUDA_CHECK(cudaStreamSynchronize(stream));
    return h_counter;
>>>>>>> d6354d6d
  }

 public:
  /**
   * @brief Indicates if the hash table has no elements.
   *
   * @param stream The CUDA stream that is used to execute the operation.
   * @return `true` if the table is empty and `false` otherwise.
   */
  bool empty(cudaStream_t stream = 0) const { return size(stream) == 0; }

  /**
   * @brief Returns the hash table size.
   *
   * @param stream The CUDA stream that is used to execute the operation.
   * @return The table size.
   */
  size_type size(cudaStream_t stream = 0) const {
    // Precalc constants.
    const size_type n = table_->buckets_num;
#if THRUST_VERSION >= 101600
    auto policy = thrust::cuda::par_nosync.on(stream);
#else
    auto policy = thrust::cuda::par.on(stream);
#endif

    // Unless we reached capacity, reallocation could happen.
    std::shared_lock<std::shared_timed_mutex> lock(table_mutex_);
    if (reach_max_capacity_) {
      lock.unlock();
    }

    thrust::device_ptr<int> size_ptr(table_->buckets_size);
    const size_t h_size =
        thrust::reduce(policy, size_ptr, size_ptr + n, 0, thrust::plus<int>());

    CudaCheckError();
    return h_size;
  }

  /**
   * @brief Returns the hash table capacity.
   *
   * @note The value that is returned might be less than the actual capacity of
   * the hash table because the hash table currently keeps the capacity to be
   * a power of 2 for performance considerations.
   *
   * @return The table capacity.
   */
  size_type capacity() const { return table_->capacity; }

  /**
   * @brief Sets the number of buckets to the number that is needed to
   * accommodate at least @p new_capacity elements without exceeding the maximum
   * load factor. This method rehashes the hash table. Rehashing puts the
   * elements into the appropriate buckets considering that total number of
   * buckets has changed.
   *
   * @note If the value of @p new_capacity or double of @p new_capacity is
   * greater or equal than `options_.max_capacity`, the reserve does not perform
   * any change to the hash table.
   *
   * @param new_capacity The requested capacity for the hash table.
   * @param stream The CUDA stream that is used to execute the operation.
   */
  void reserve(size_type new_capacity, cudaStream_t stream = 0) {
    if (reach_max_capacity_ || new_capacity > options_.max_capacity) {
      return;
    }

    // Gain exclusive access to table.
    std::unique_lock<std::shared_timed_mutex> lock(table_mutex_);

    // Make sure any pending GPU calls have been processed.
    CUDA_CHECK(cudaDeviceSynchronize());

    // TODO(M_LANGER): Should resize to final capacity in one step?
    while (capacity() < new_capacity &&
           capacity() * 2 <= options_.max_capacity) {
      double_capacity(&table_);

      const size_t block_size = 128;
      const size_t N = TILE_SIZE * table_->buckets_num / 2;
      const size_t grid_size = SAFE_GET_GRID_SIZE(N, block_size);

      rehash_kernel_for_fast_mode<key_type, vector_type, meta_type, DIM,
                                  TILE_SIZE>
          <<<grid_size, block_size, 0, stream>>>(
              table_, table_->buckets, table_->buckets_size,
              table_->bucket_max_size, table_->buckets_num, N);
    }
    CUDA_CHECK(cudaStreamSynchronize(stream));

    reach_max_capacity_ = capacity() * 2 > options_.max_capacity;
    CudaCheckError();
  }

  /**
   * @brief Returns the average number of elements per slot, that is, size()
   * divided by capacity().
   *
   * @param stream The CUDA stream that is used to execute the operation.
   *
   * @return The load factor
   */
  float load_factor(cudaStream_t stream = 0) const {
    return static_cast<float>((size(stream) * 1.0) / (capacity() * 1.0));
  }

  /**
   * @brief Save keys, vectors, metas in table to file or files.
   *
<<<<<<< HEAD
   * @param file An KVFile object defined the file format within filesystem.
=======
   * @param file A BaseKVFile object defined the file format on host filesystem.
   * @param buffer_size The size of buffer used for saving in bytes.
>>>>>>> d6354d6d
   * @param stream The CUDA stream used to execute the operation.
   *
   * @return Number of KV pairs saved to file.
   */
<<<<<<< HEAD
  size_type save(KVFile<K, V, M, DIM>* file, cudaStream_t stream = 0) const {
    // Precalc some constants.
    const size_type N =
        ws_buffer_size_ /
        std::max(std::max(sizeof(key_type), sizeof(vector_type)),
                 sizeof(meta_type));
    assert(N > 0);

    const size_t kvm_size =
        sizeof(key_type) + sizeof(vector_type) + sizeof(meta_type);
    const size_t block_size = std::min(shared_mem_size_ / 2 / kvm_size, 1024UL);
    MERLIN_CHECK(
        block_size > 0,
        "[merlin-kv] block_size <= 0, the K-V-M size may be too large!");
    const size_t shared_size = kvm_size * block_size;
    const size_t grid_size = SAFE_GET_GRID_SIZE(N, block_size);

    // Unless we reached capacity, reallocation could happen.
    std::shared_lock<std::shared_timed_mutex> lock(table_mutex_);
    if (reach_max_capacity_) {
      lock.unlock();
=======
  size_type save(BaseKVFile<K, V, M, DIM>* file,
                 size_type buffer_size = 1048576,
                 cudaStream_t stream = 0) const {
    std::unique_lock<std::shared_timed_mutex> lock(mutex_);
    K* d_keys = nullptr;
    V* d_vectors = nullptr;
    M* d_metas = nullptr;
    K* h_keys = nullptr;
    V* h_vectors = nullptr;
    M* h_metas = nullptr;
    size_type* d_next_nkeys = nullptr;
    size_type nkeys = 0;
    size_type total_size = capacity();
    size_type pair_size = sizeof(K) + sizeof(M) + sizeof(V) * DIM;
    size_type batch_pairs_num =
        std::min((buffer_size + pair_size) / pair_size, total_size);

    CUDA_CHECK(cudaMallocAsync(&d_next_nkeys, sizeof(size_type), stream));
    CUDA_CHECK(cudaMallocAsync(&d_keys, sizeof(K) * batch_pairs_num, stream));
    CUDA_CHECK(
        cudaMallocAsync(&d_vectors, sizeof(V) * batch_pairs_num * DIM, stream));
    CUDA_CHECK(cudaMallocAsync(&d_metas, sizeof(M) * batch_pairs_num, stream));
    CUDA_CHECK(cudaMemsetAsync(d_next_nkeys, 0, sizeof(size_type), stream));
    CUDA_CHECK(cudaMemsetAsync(d_keys, 0, sizeof(K) * batch_pairs_num, stream));
    CUDA_CHECK(cudaMemsetAsync(d_vectors, 0, sizeof(V) * batch_pairs_num * DIM,
                               stream));
    CUDA_CHECK(
        cudaMemsetAsync(d_metas, 0, sizeof(M) * batch_pairs_num, stream));

    CUDA_CHECK(cudaMallocHost(&h_keys, sizeof(K) * batch_pairs_num));
    CUDA_CHECK(cudaMallocHost(&h_vectors, sizeof(V) * batch_pairs_num * DIM));
    CUDA_CHECK(cudaMallocHost(&h_metas, sizeof(M) * batch_pairs_num));

    export_batch(batch_pairs_num, 0, d_next_nkeys, d_keys, d_vectors, d_metas,
                 stream);
    CUDA_CHECK(cudaMemcpyAsync(&nkeys, d_next_nkeys, sizeof(size_type),
                               cudaMemcpyDeviceToHost, stream));

    CUDA_CHECK(cudaStreamSynchronize(stream));
    CUDA_CHECK(cudaMemcpyAsync(h_keys, d_keys, sizeof(K) * nkeys,
                               cudaMemcpyDeviceToHost, stream));
    CUDA_CHECK(cudaMemcpyAsync(h_vectors, d_vectors, sizeof(V) * nkeys * DIM,
                               cudaMemcpyDeviceToHost, stream));
    CUDA_CHECK(cudaMemcpyAsync(h_metas, d_metas, sizeof(M) * nkeys,
                               cudaMemcpyDeviceToHost, stream));

    size_type counter = 0;
    CUDA_CHECK(cudaStreamSynchronize(stream));

    for (size_type offset = batch_pairs_num; offset < total_size;
         offset += batch_pairs_num) {
      CUDA_CHECK(cudaMemsetAsync(d_next_nkeys, 0, sizeof(size_type), stream));
      export_batch(batch_pairs_num, offset, d_next_nkeys, d_keys, d_vectors,
                   d_metas, stream);
      counter += file->write(nkeys, h_keys, h_vectors, h_metas);
      CUDA_CHECK(cudaMemcpyAsync(&nkeys, d_next_nkeys, sizeof(size_type),
                                 cudaMemcpyDeviceToHost, stream));
      CUDA_CHECK(cudaStreamSynchronize(stream));
      CUDA_CHECK(cudaMemcpyAsync(h_keys, d_keys, sizeof(K) * nkeys,
                                 cudaMemcpyDeviceToHost, stream));
      CUDA_CHECK(cudaMemcpyAsync(h_vectors, d_vectors, sizeof(V) * nkeys * DIM,
                                 cudaMemcpyDeviceToHost, stream));
      CUDA_CHECK(cudaMemcpyAsync(h_metas, d_metas, sizeof(M) * nkeys,
                                 cudaMemcpyDeviceToHost, stream));
      CUDA_CHECK(cudaStreamSynchronize(stream));
>>>>>>> d6354d6d
    }
    const size_type total_size = capacity();

    // Fetch temporary workspace.
    Workspace<4> ws(this, stream);
    size_type* d_count = reinterpret_cast<size_type*>(ws[0]);
    key_type* d_keys = reinterpret_cast<key_type*>(ws[1]);
    vector_type* d_vectors = reinterpret_cast<vector_type*>(ws[2]);
    meta_type* d_metas = reinterpret_cast<meta_type*>(ws[3]);

    // Grab enough host memory to hold batch data.
    auto h_keys = nv::merlin::make_unique_host<key_type>(N);
    auto h_values = nv::merlin::make_unique_host<V>(DIM * N);
    auto h_metas = nv::merlin::make_unique_host<meta_type>(N);

    // Step through table, dumping contents in batches.
    size_type total_count = 0;
    for (size_type offset = 0; offset < total_size; offset += N) {
      // Dump the next batch to workspace.
      CUDA_CHECK(cudaMemsetAsync(d_count, 0, sizeof(size_type), stream));

      dump_kernel<key_type, vector_type, meta_type, DIM>
          <<<grid_size, block_size, shared_size, stream>>>(
              table_, d_keys, d_vectors, d_metas, offset, N, d_count);

      size_type h_count;
      CUDA_CHECK(cudaMemcpyAsync(&h_count, d_count, sizeof(size_type),
                                 cudaMemcpyDeviceToHost, stream));

      // Move workspace to host memory.
      CUDA_CHECK(cudaMemcpyAsync(h_keys.get(), d_keys,
                                 sizeof(key_type) * h_count,
                                 cudaMemcpyDeviceToHost, stream));
      CUDA_CHECK(cudaMemcpyAsync(h_values.get(), d_vectors,
                                 sizeof(vector_type) * h_count,
                                 cudaMemcpyDeviceToHost, stream));
      CUDA_CHECK(cudaMemcpyAsync(h_metas.get(), d_metas,
                                 sizeof(meta_type) * h_count,
                                 cudaMemcpyDeviceToHost, stream));
      CUDA_CHECK(cudaStreamSynchronize(stream));
<<<<<<< HEAD

      // Store permanently.
      file->Write(h_count, h_keys.get(), h_values.get(), h_metas.get());
      total_count += h_count;
    }

    return total_count;
=======
      counter += file->write(nkeys, h_keys, h_vectors, h_metas);
    }

    CUDA_FREE_POINTERS(stream, d_keys, d_vectors, d_metas, d_next_nkeys);
    CUDA_CHECK(cudaStreamSynchronize(stream));
    CUDA_FREE_POINTERS(stream, h_keys, h_vectors, h_metas);
    return counter;
>>>>>>> d6354d6d
  }

  /**
   * @brief Load keys, vectors, metas from file to table.
   *
<<<<<<< HEAD
   * @param file An KVFile object defined the file format within filesystem.
=======
   * @param file An BaseKVFile defined the file format within filesystem.
   * @param buffer_size The size of buffer used for loading in bytes.
>>>>>>> d6354d6d
   * @param stream The CUDA stream used to execute the operation.
   *
   * @return Number of keys loaded from file.
   */
<<<<<<< HEAD
  size_type load(KVFile<K, V, M, DIM>* file, cudaStream_t stream = 0) {
    // Precalc some constants.
    const size_type max_count =
        ws_buffer_size_ /
        std::max(std::max(sizeof(key_type), sizeof(vector_type)),
                 sizeof(meta_type));
    assert(max_count > 0);

    // Fetch temporary workspace.
    Workspace<3> ws(this, stream);
    key_type* d_keys = reinterpret_cast<key_type*>(ws[0]);
    V* d_values = reinterpret_cast<V*>(ws[1]);
    meta_type* d_metas = reinterpret_cast<meta_type*>(ws[2]);

    // Grab enough host memory to hold batch data.
    auto h_keys = nv::merlin::make_unique_host<key_type>(max_count);
    auto h_values = nv::merlin::make_unique_host<V>(DIM * max_count);
    auto h_metas = nv::merlin::make_unique_host<meta_type>(max_count);

    size_type total_count = 0;
    while (true) {
      // Read next batch.
      const size_type count =
          file->Read(max_count, h_keys.get(), h_values.get(), h_metas.get());
      if (count <= 0) {
        break;
      }
=======
  size_type load(BaseKVFile<K, V, M, DIM>* file,
                 size_type buffer_size = 1048576, cudaStream_t stream = 0) {
    std::unique_lock<std::shared_timed_mutex> lock(mutex_);
    K* d_keys = nullptr;
    V* d_vectors = nullptr;
    M* d_metas = nullptr;
    K* h_keys = nullptr;
    V* h_vectors = nullptr;
    M* h_metas = nullptr;
    size_type pair_size = sizeof(K) + sizeof(M) + sizeof(V) * DIM;
    size_type batch_pairs_num = (buffer_size + pair_size) / pair_size;

    CUDA_CHECK(cudaMallocHost(&h_keys, sizeof(K) * batch_pairs_num));
    CUDA_CHECK(cudaMallocHost(&h_vectors, sizeof(V) * batch_pairs_num * DIM));
    CUDA_CHECK(cudaMallocHost(&h_metas, sizeof(M) * batch_pairs_num));
    size_type nkeys = file->read(batch_pairs_num, h_keys, h_vectors, h_metas);
    size_type counter = nkeys;
    if (nkeys == 0) {
      CUDA_FREE_POINTERS(stream, h_keys, h_vectors, h_metas);
      CUDA_CHECK(cudaStreamSynchronize(stream));
      return 0;
    }
    CUDA_CHECK(cudaMallocAsync(&d_keys, sizeof(K) * batch_pairs_num, stream));
    CUDA_CHECK(
        cudaMallocAsync(&d_vectors, sizeof(V) * batch_pairs_num * DIM, stream));
    CUDA_CHECK(cudaMallocAsync(&d_metas, sizeof(M) * batch_pairs_num, stream));
>>>>>>> d6354d6d

      // Move read data to device.
      CUDA_CHECK(cudaMemcpyAsync(d_keys, h_keys.get(), sizeof(key_type) * count,
                                 cudaMemcpyHostToDevice, stream));
      CUDA_CHECK(cudaMemcpyAsync(d_values, h_values.get(),
                                 sizeof(vector_type) * count,
                                 cudaMemcpyHostToDevice, stream));
      CUDA_CHECK(cudaMemcpyAsync(d_metas, h_metas.get(),
                                 sizeof(meta_type) * count,
                                 cudaMemcpyHostToDevice, stream));
<<<<<<< HEAD

      insert_or_assign(count, d_keys, d_values, d_metas, stream);
      total_count += count;
    }

    return total_count;
=======
      insert_or_assign(nkeys, d_keys, d_vectors, d_metas, stream, true);
      nkeys = file->read(batch_pairs_num, h_keys, h_vectors, h_metas);
      counter += nkeys;
      CUDA_CHECK(cudaStreamSynchronize(stream));
    } while (nkeys > 0);

    CUDA_FREE_POINTERS(stream, d_keys, d_vectors, d_metas);
    CUDA_CHECK(cudaStreamSynchronize(stream));
    CUDA_FREE_POINTERS(stream, h_keys, h_vectors, h_metas);
    return counter;
>>>>>>> d6354d6d
  }

 private:
  inline bool is_fast_mode() const noexcept { return table_->is_pure_hbm; }

  /**
   * @brief Returns the load factor by sampling up to 1024 buckets.
   *
   * @note For performance consideration, the returned load factor is
   * inaccurate but within an error in 1% empirically which is enough for
   * capacity control. But it's not suitable for end-users.
   *
   * @param stream The CUDA stream used to execute the operation.
   *
   * @return The evaluated load factor
   */
  inline float fast_load_factor(cudaStream_t stream = 0) const {
    // Unless we reached capacity, reallocation could happen.
    std::shared_lock<std::shared_timed_mutex> lock(table_mutex_);
    if (reach_max_capacity_) {
      lock.unlock();
    }
    size_type N = std::min(table_->buckets_num, 1024UL);

    thrust::device_ptr<int> size_ptr(table_->buckets_size);

#if THRUST_VERSION >= 101600
    auto policy = thrust::cuda::par_nosync.on(stream);
#else
    auto policy = thrust::cuda::par.on(stream);
#endif
    size_t h_size =
        thrust::reduce(policy, size_ptr, size_ptr + N, 0, thrust::plus<int>());

    CudaCheckError();
    return static_cast<float>((h_size * 1.0) /
                              (options_.max_bucket_size * N * 1.0));
  }

  inline void check_evict_strategy(const meta_type* metas) {
    if (options_.evict_strategy == EvictStrategy::kLru) {
      MERLIN_CHECK((metas == nullptr),
                   "the metas should not be specified when running on "
                   "LRU mode.");
    }

    if (options_.evict_strategy == EvictStrategy::kCustomized) {
      MERLIN_CHECK((metas != nullptr),
                   "the metas should be specified when running on "
                   "customized mode.")
    }
  }

 private:
  HashTableOptions options_;
  TableCore* table_ = nullptr;
  size_t shared_mem_size_ = 0;
  bool reach_max_capacity_ = false;
  bool initialized_ = false;
  mutable std::shared_timed_mutex table_mutex_;

  // Workspace management.
  template <size_t SIZE>
  class Workspace final {
   public:
    explicit Workspace(const this_type* parent, cudaStream_t stream)
        : parent_{parent}, stream_{stream} {
      parent_->claim_ws_(buffers_, stream);
    }

    Workspace(const Workspace&) = delete;
    Workspace(Workspace&&) = delete;
    Workspace& operator=(const Workspace&) = delete;
    Workspace& operator=(Workspace&&) = delete;

    ~Workspace() {
      CUDA_CHECK(cudaStreamSynchronize(stream_));
      CudaCheckError();
      parent_->release_ws_(buffers_, stream_);
    }

    constexpr char* operator[](size_t i) {
      assert(i < SIZE);
      return buffers_[i];
    }

   private:
    const this_type* const parent_;
    cudaStream_t const stream_;
    char* buffers_[SIZE];
  };

  size_t ws_buffer_size_;
  mutable std::mutex ws_mutex_;
  mutable std::list<char*> ws_;
  mutable std::vector<char*> avail_ws_;
  mutable std::condition_variable ws_returned_;

  template <size_t SIZE>
  void claim_ws_(char* (&buffers)[SIZE], cudaStream_t stream) const {
    std::unique_lock<std::mutex> lock(ws_mutex_);

    // If have a prellocated workspace available.
    if (avail_ws_.size() >= SIZE) {
      for (size_t i = 0; i < SIZE; ++i) {
        buffers[i] = avail_ws_.back();
        avail_ws_.pop_back();
      }
    }
    // If workspace creation quota not yet reached.
    else if (ws_.size() + SIZE <= options_.max_num_workspaces) {
      for (size_t i = 0; i < SIZE; ++i) {
        char* ptr;
        CUDA_CHECK(cudaMallocAsync(&ptr, ws_buffer_size_, stream));
        ws_.push_back(ptr);
        buffers[i] = ptr;
      }
    }
    // Creation quota reached. Wait for another thread to return a
    else {
      while (true) {
        ws_returned_.wait(lock, [&] { return avail_ws_.size() >= SIZE; });
        if (avail_ws_.size() < SIZE) {
          ws_returned_.notify_one();
          continue;
        }

        for (size_t i = 0; i < SIZE; ++i) {
          buffers[i] = avail_ws_.back();
          avail_ws_.pop_back();
        }
        break;
      }
    }
  }

  template <size_t SIZE>
  void release_ws_(char* (&buffers)[SIZE], cudaStream_t stream) const {
    std::lock_guard<std::mutex> lock(ws_mutex_);
    size_t i = 0;

    // Fill up available buffers until reach reserve capacity.
    bool has_returned_ws = false;
    for (; i < SIZE && avail_ws_.size() < options_.min_num_workspaces; ++i) {
      avail_ws_.emplace_back(buffers[i]);
      has_returned_ws = true;
    }

    // Discard overflow buffers.
    for (; i < SIZE; ++i) {
      char* ptr = buffers[i];
      for (auto it = ws_.begin(); it != ws_.end(); ++it) {
        if (*it == ptr) {
          CUDA_CHECK(cudaFreeAsync(ptr, stream));
        }
      }
    }

    // Give a waiting thread a chance to start.
    if (has_returned_ws) {
      ws_returned_.notify_one();
    }
  }
};

}  // namespace merlin
}  // namespace nv<|MERGE_RESOLUTION|>--- conflicted
+++ resolved
@@ -259,21 +259,18 @@
                         const key_type* keys,              // (n)
                         const value_type* values,          // (n, DIM)
                         const meta_type* metas = nullptr,  // (n)
-<<<<<<< HEAD
-                        cudaStream_t stream = 0) {
+                        cudaStream_t stream = 0,
+                        bool ignore_evict_strategy = false) {
     insert_or_assign(n, keys, reinterpret_cast<const vector_type*>(values),
-                     metas, stream);
+                     metas, stream, ignore_evict_strategy);
   }
 
   void insert_or_assign(size_type n,
                         const key_type* keys,              // (n)
                         const vector_type* values,         // (n, DIM)
                         const meta_type* metas = nullptr,  // (n)
-                        cudaStream_t stream = 0) {
-=======
                         cudaStream_t stream = 0,
                         bool ignore_evict_strategy = false) {
->>>>>>> d6354d6d
     if (n == 0) {
       return;
     }
@@ -422,11 +419,11 @@
                        const value_type* value_or_deltas,  // (n, DIM)
                        const bool* accum_or_assigns,       // (n)
                        const meta_type* metas = nullptr,   // (n)
-<<<<<<< HEAD
-                       cudaStream_t stream = 0) {
+                       cudaStream_t stream = 0,
+                       bool ignore_evict_strategy = false) {
     accum_or_assign(n, keys,
                     reinterpret_cast<const vector_type*>(value_or_deltas),
-                    accum_or_assigns, metas, stream);
+                    accum_or_assigns, metas, stream, ignore_evict_strategy);
   }
 
   void accum_or_assign(size_type n,
@@ -434,11 +431,8 @@
                        const vector_type* value_or_deltas,  // (n, DIM)
                        const bool* accum_or_assigns,        // (n)
                        const meta_type* metas = nullptr,    // (n)
-                       cudaStream_t stream = 0) {
-=======
                        cudaStream_t stream = 0,
                        bool ignore_evict_strategy = false) {
->>>>>>> d6354d6d
     if (n == 0) {
       return;
     }
@@ -820,13 +814,7 @@
     size_type h_count;
     CUDA_CHECK(cudaMemcpyAsync(&h_count, d_count, sizeof(size_type),
                                cudaMemcpyDeviceToHost, stream));
-<<<<<<< HEAD
     return h_count;
-=======
-    CUDA_CHECK(cudaFreeAsync(d_counter, stream));
-    CUDA_CHECK(cudaStreamSynchronize(stream));
-    return h_counter;
->>>>>>> d6354d6d
   }
 
  public:
@@ -939,18 +927,14 @@
   /**
    * @brief Save keys, vectors, metas in table to file or files.
    *
-<<<<<<< HEAD
-   * @param file An KVFile object defined the file format within filesystem.
-=======
    * @param file A BaseKVFile object defined the file format on host filesystem.
    * @param buffer_size The size of buffer used for saving in bytes.
->>>>>>> d6354d6d
    * @param stream The CUDA stream used to execute the operation.
    *
    * @return Number of KV pairs saved to file.
    */
-<<<<<<< HEAD
-  size_type save(KVFile<K, V, M, DIM>* file, cudaStream_t stream = 0) const {
+  size_type save(BaseKVFile<K, V, M, DIM>* file,
+                 cudaStream_t stream = 0) const {
     // Precalc some constants.
     const size_type N =
         ws_buffer_size_ /
@@ -971,73 +955,6 @@
     std::shared_lock<std::shared_timed_mutex> lock(table_mutex_);
     if (reach_max_capacity_) {
       lock.unlock();
-=======
-  size_type save(BaseKVFile<K, V, M, DIM>* file,
-                 size_type buffer_size = 1048576,
-                 cudaStream_t stream = 0) const {
-    std::unique_lock<std::shared_timed_mutex> lock(mutex_);
-    K* d_keys = nullptr;
-    V* d_vectors = nullptr;
-    M* d_metas = nullptr;
-    K* h_keys = nullptr;
-    V* h_vectors = nullptr;
-    M* h_metas = nullptr;
-    size_type* d_next_nkeys = nullptr;
-    size_type nkeys = 0;
-    size_type total_size = capacity();
-    size_type pair_size = sizeof(K) + sizeof(M) + sizeof(V) * DIM;
-    size_type batch_pairs_num =
-        std::min((buffer_size + pair_size) / pair_size, total_size);
-
-    CUDA_CHECK(cudaMallocAsync(&d_next_nkeys, sizeof(size_type), stream));
-    CUDA_CHECK(cudaMallocAsync(&d_keys, sizeof(K) * batch_pairs_num, stream));
-    CUDA_CHECK(
-        cudaMallocAsync(&d_vectors, sizeof(V) * batch_pairs_num * DIM, stream));
-    CUDA_CHECK(cudaMallocAsync(&d_metas, sizeof(M) * batch_pairs_num, stream));
-    CUDA_CHECK(cudaMemsetAsync(d_next_nkeys, 0, sizeof(size_type), stream));
-    CUDA_CHECK(cudaMemsetAsync(d_keys, 0, sizeof(K) * batch_pairs_num, stream));
-    CUDA_CHECK(cudaMemsetAsync(d_vectors, 0, sizeof(V) * batch_pairs_num * DIM,
-                               stream));
-    CUDA_CHECK(
-        cudaMemsetAsync(d_metas, 0, sizeof(M) * batch_pairs_num, stream));
-
-    CUDA_CHECK(cudaMallocHost(&h_keys, sizeof(K) * batch_pairs_num));
-    CUDA_CHECK(cudaMallocHost(&h_vectors, sizeof(V) * batch_pairs_num * DIM));
-    CUDA_CHECK(cudaMallocHost(&h_metas, sizeof(M) * batch_pairs_num));
-
-    export_batch(batch_pairs_num, 0, d_next_nkeys, d_keys, d_vectors, d_metas,
-                 stream);
-    CUDA_CHECK(cudaMemcpyAsync(&nkeys, d_next_nkeys, sizeof(size_type),
-                               cudaMemcpyDeviceToHost, stream));
-
-    CUDA_CHECK(cudaStreamSynchronize(stream));
-    CUDA_CHECK(cudaMemcpyAsync(h_keys, d_keys, sizeof(K) * nkeys,
-                               cudaMemcpyDeviceToHost, stream));
-    CUDA_CHECK(cudaMemcpyAsync(h_vectors, d_vectors, sizeof(V) * nkeys * DIM,
-                               cudaMemcpyDeviceToHost, stream));
-    CUDA_CHECK(cudaMemcpyAsync(h_metas, d_metas, sizeof(M) * nkeys,
-                               cudaMemcpyDeviceToHost, stream));
-
-    size_type counter = 0;
-    CUDA_CHECK(cudaStreamSynchronize(stream));
-
-    for (size_type offset = batch_pairs_num; offset < total_size;
-         offset += batch_pairs_num) {
-      CUDA_CHECK(cudaMemsetAsync(d_next_nkeys, 0, sizeof(size_type), stream));
-      export_batch(batch_pairs_num, offset, d_next_nkeys, d_keys, d_vectors,
-                   d_metas, stream);
-      counter += file->write(nkeys, h_keys, h_vectors, h_metas);
-      CUDA_CHECK(cudaMemcpyAsync(&nkeys, d_next_nkeys, sizeof(size_type),
-                                 cudaMemcpyDeviceToHost, stream));
-      CUDA_CHECK(cudaStreamSynchronize(stream));
-      CUDA_CHECK(cudaMemcpyAsync(h_keys, d_keys, sizeof(K) * nkeys,
-                                 cudaMemcpyDeviceToHost, stream));
-      CUDA_CHECK(cudaMemcpyAsync(h_vectors, d_vectors, sizeof(V) * nkeys * DIM,
-                                 cudaMemcpyDeviceToHost, stream));
-      CUDA_CHECK(cudaMemcpyAsync(h_metas, d_metas, sizeof(M) * nkeys,
-                                 cudaMemcpyDeviceToHost, stream));
-      CUDA_CHECK(cudaStreamSynchronize(stream));
->>>>>>> d6354d6d
     }
     const size_type total_size = capacity();
 
@@ -1066,6 +983,7 @@
       size_type h_count;
       CUDA_CHECK(cudaMemcpyAsync(&h_count, d_count, sizeof(size_type),
                                  cudaMemcpyDeviceToHost, stream));
+      CUDA_CHECK(cudaStreamSynchronize(stream));
 
       // Move workspace to host memory.
       CUDA_CHECK(cudaMemcpyAsync(h_keys.get(), d_keys,
@@ -1078,40 +996,25 @@
                                  sizeof(meta_type) * h_count,
                                  cudaMemcpyDeviceToHost, stream));
       CUDA_CHECK(cudaStreamSynchronize(stream));
-<<<<<<< HEAD
 
       // Store permanently.
-      file->Write(h_count, h_keys.get(), h_values.get(), h_metas.get());
+      file->write(h_count, h_keys.get(), h_values.get(), h_metas.get());
       total_count += h_count;
     }
 
     return total_count;
-=======
-      counter += file->write(nkeys, h_keys, h_vectors, h_metas);
-    }
-
-    CUDA_FREE_POINTERS(stream, d_keys, d_vectors, d_metas, d_next_nkeys);
-    CUDA_CHECK(cudaStreamSynchronize(stream));
-    CUDA_FREE_POINTERS(stream, h_keys, h_vectors, h_metas);
-    return counter;
->>>>>>> d6354d6d
   }
 
   /**
    * @brief Load keys, vectors, metas from file to table.
    *
-<<<<<<< HEAD
-   * @param file An KVFile object defined the file format within filesystem.
-=======
    * @param file An BaseKVFile defined the file format within filesystem.
    * @param buffer_size The size of buffer used for loading in bytes.
->>>>>>> d6354d6d
    * @param stream The CUDA stream used to execute the operation.
    *
    * @return Number of keys loaded from file.
    */
-<<<<<<< HEAD
-  size_type load(KVFile<K, V, M, DIM>* file, cudaStream_t stream = 0) {
+  size_type load(BaseKVFile<K, V, M, DIM>* file, cudaStream_t stream = 0) {
     // Precalc some constants.
     const size_type max_count =
         ws_buffer_size_ /
@@ -1134,38 +1037,10 @@
     while (true) {
       // Read next batch.
       const size_type count =
-          file->Read(max_count, h_keys.get(), h_values.get(), h_metas.get());
+          file->read(max_count, h_keys.get(), h_values.get(), h_metas.get());
       if (count <= 0) {
         break;
       }
-=======
-  size_type load(BaseKVFile<K, V, M, DIM>* file,
-                 size_type buffer_size = 1048576, cudaStream_t stream = 0) {
-    std::unique_lock<std::shared_timed_mutex> lock(mutex_);
-    K* d_keys = nullptr;
-    V* d_vectors = nullptr;
-    M* d_metas = nullptr;
-    K* h_keys = nullptr;
-    V* h_vectors = nullptr;
-    M* h_metas = nullptr;
-    size_type pair_size = sizeof(K) + sizeof(M) + sizeof(V) * DIM;
-    size_type batch_pairs_num = (buffer_size + pair_size) / pair_size;
-
-    CUDA_CHECK(cudaMallocHost(&h_keys, sizeof(K) * batch_pairs_num));
-    CUDA_CHECK(cudaMallocHost(&h_vectors, sizeof(V) * batch_pairs_num * DIM));
-    CUDA_CHECK(cudaMallocHost(&h_metas, sizeof(M) * batch_pairs_num));
-    size_type nkeys = file->read(batch_pairs_num, h_keys, h_vectors, h_metas);
-    size_type counter = nkeys;
-    if (nkeys == 0) {
-      CUDA_FREE_POINTERS(stream, h_keys, h_vectors, h_metas);
-      CUDA_CHECK(cudaStreamSynchronize(stream));
-      return 0;
-    }
-    CUDA_CHECK(cudaMallocAsync(&d_keys, sizeof(K) * batch_pairs_num, stream));
-    CUDA_CHECK(
-        cudaMallocAsync(&d_vectors, sizeof(V) * batch_pairs_num * DIM, stream));
-    CUDA_CHECK(cudaMallocAsync(&d_metas, sizeof(M) * batch_pairs_num, stream));
->>>>>>> d6354d6d
 
       // Move read data to device.
       CUDA_CHECK(cudaMemcpyAsync(d_keys, h_keys.get(), sizeof(key_type) * count,
@@ -1176,25 +1051,14 @@
       CUDA_CHECK(cudaMemcpyAsync(d_metas, h_metas.get(),
                                  sizeof(meta_type) * count,
                                  cudaMemcpyHostToDevice, stream));
-<<<<<<< HEAD
 
       insert_or_assign(count, d_keys, d_values, d_metas, stream);
       total_count += count;
+
+      CUDA_CHECK(cudaStreamSynchronize(stream));
     }
 
     return total_count;
-=======
-      insert_or_assign(nkeys, d_keys, d_vectors, d_metas, stream, true);
-      nkeys = file->read(batch_pairs_num, h_keys, h_vectors, h_metas);
-      counter += nkeys;
-      CUDA_CHECK(cudaStreamSynchronize(stream));
-    } while (nkeys > 0);
-
-    CUDA_FREE_POINTERS(stream, d_keys, d_vectors, d_metas);
-    CUDA_CHECK(cudaStreamSynchronize(stream));
-    CUDA_FREE_POINTERS(stream, h_keys, h_vectors, h_metas);
-    return counter;
->>>>>>> d6354d6d
   }
 
  private:
