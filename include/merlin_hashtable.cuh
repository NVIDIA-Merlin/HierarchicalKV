/*
 * Copyright (c) 2022, NVIDIA CORPORATION.
 *
 * Licensed under the Apache License, Version 2.0 (the "License");
 * you may not use this file except in compliance with the License.
 * You may obtain a copy of the License at
 *
 *     http://www.apache.org/licenses/LICENSE-2.0
 *
 * Unless required by applicable law or agreed to in writing, software
 * distributed under the License is distributed on an "AS IS" BASIS,
 * WITHOUT WARRANTIES OR CONDITIONS OF ANY KIND, either express or implied.
 * See the License for the specific language governing permissions and
 * limitations under the License.
 */

#pragma once

#include <thrust/device_vector.h>
#include <thrust/execution_policy.h>
#include <thrust/sort.h>
#include <condition_variable>
#include <list>
#include <mutex>
#include <type_traits>
#include "merlin/core_kernels.cuh"
#include "merlin/initializers.cuh"
#include "merlin/utils.cuh"

namespace nv {
namespace merlin {

/**
 * @brief The options struct of Merlin-KV.
 */
struct HashTableOptions {
  size_t init_capacity = 0;        ///< The initial capacity.
  size_t max_capacity = 0;         ///< The maximum capacity.
  size_t max_hbm_for_vectors = 0;  ///< Max HBM allocated for vectors, by bytes.
  size_t max_bucket_size = 128;    ///< The length of each buckets.
  float max_load_factor = 0.75f;   ///< The max load factor before rehashing.
  int block_size = 1024;           ///< default block size for CUDA kernels.
  int device_id = 0;               ///< the id of device.
  bool primary = true;             ///< no used, reserved for future.
  size_t max_batch_size =
      64 * 1024 * 1024;   ///< Maximum batch size, for batched operations (also
                          ///< the size of a workspace).
  size_t min_num_ws = 3;  ///< Number of workspaces to keep in reserve.
  size_t max_num_ws = 5;  ///< Maximum number of workspaces.
};

/**
 * @brief A function template is used as `erase_if` first input, which help
 * end-users implements customized and flexible erase(or evict) strategies.
 *
 * The erase_if will traverse all of the items by this function, the items which
 * return `true` will be removed.
 *
 *  Example:
 *
 *    ```
 *    template <class K, class M>
 *    __forceinline__ __device__ bool erase_if_pred(const K& key,
 *                                                  const M& meta,
 *                                                  const K& pattern,
 *                                                  const M& threshold) {
 *      return ((key & 0xFFFF000000000000 == pattern) &&
 *              (meta < threshold));
 *    }
 *    ```
 */
template <class K, class M>
using EraseIfPredict = bool (*)(const K& key,       ///< traversed key in table
                                const M& meta,      ///< traversed meta in table
                                const K& pattern,   ///< input key from caller
                                const M& threshold  ///< input meta from caller
);

/**
 * Merlin HashTable is a concurrent and hierarchical HashTable powered by GPUs
 * which can use both HBM, Host MEM and SSD(WIP) as storage for Key-Values.
 *
 * @note Supports concurrent insert_or_assign, but not concurrent
 * insert_or_assign and find now. The insert_or_assign means insert or update if
 * already exists.
 *
 *
 * @note The eviction will happen automatically when table is almost full. We
 * introduce the `meta` concept to help implement it. The keys with minimum meta
 * will be evicted first. We recommend using the timestamp or times
 * of the key occurrence as the meta value for each keys. The user can also
 * customize the meaning of the meta value that is equivalent to customize an
 * eviction strategy.
 *
 * @tparam K type of the key
 * @tparam V type of the Vector's item type, which should be basic types of
 * C++/CUDA.
 * @tparam M type of the meta and must be uint64_t in this release.
 * @tparam D dimension of the vectors
 *
 *
 */
template <class K, class V, class M, size_t D>
class HashTable {
 public:
<<<<<<< HEAD
  using this_type = HashTable<K, V, M, D>;
=======
  /**
   * @brief value type of Merlin-KV.
   */
  struct Vector {
    using value_type = V;
    static constexpr size_t DIM = D;
    value_type values[DIM];
  };

 public:
>>>>>>> 84b97a48
  using size_type = size_t;
  static constexpr size_type DIM = D;
  using key_type = K;
  using value_type = V;
  using vector_type = Vector;
  using meta_type = M;
  using Pred = EraseIfPredict<key_type, meta_type>;

 private:
  using TableCore = nv::merlin::Table<key_type, vector_type, meta_type, DIM>;
  static constexpr unsigned int TILE_SIZE = 8;

  /**
   * @brief Enumeration of the eviction strategies.
   */
  enum class EvictStrategy {
    kUndefined = 0,  ///< undefined.
    kLru = 1,        ///< kLru mode.
    kCustomized = 2  ///< Customized mode.
  };

 public:
  /**
   * @brief Default Construct a table object.
   */
  HashTable(){};

  /**
   * @brief Frees the resources of the table and destroys the table object.
   */
  ~HashTable() {
    if (initialized_) {
      destroy_table<key_type, vector_type, meta_type, DIM>(&table_);
    }
  }

 private:
  HashTable(const HashTable&) = delete;
  HashTable& operator=(const HashTable&) = delete;
  HashTable(HashTable&&) = delete;
  HashTable& operator=(HashTable&&) = delete;

 public:
  /**
   * @brief Initialize a merlin::HashTable.
   *
   * @param options The configuration options.
   */
 public:
  void init(const HashTableOptions options) {
    options_ = options;
    cudaDeviceProp deviceProp;
    CUDA_CHECK(cudaSetDevice(options_.device_id));
    CUDA_CHECK(cudaGetDeviceProperties(&deviceProp, 0));
    shared_mem_size_ = deviceProp.sharedMemPerBlock;
    create_table<key_type, vector_type, meta_type, DIM>(
        &table_, options_.init_capacity, options_.max_capacity,
        options_.max_hbm_for_vectors, options_.max_bucket_size,
        options_.primary);
    options_.block_size = SAFE_GET_BLOCK_SIZE(options_.block_size);
    reach_max_capacity_ = false;
    initialized_ = true;

    // Preallocate workspaces.
    assert(options_.min_num_ws >= 1 &&
           options_.min_num_ws <= options_.max_num_ws);

    avail_ws_.reserve(options_.min_num_ws);
    while (avail_ws_.size() < options_.min_num_ws) {
      ws_.emplace_back(options_.max_batch_size);
      avail_ws_.emplace_back(&ws_.back());
    }

    CudaCheckError();
  }

  /**
   * @brief Insert new key-value-meta tuples into the table,
   * if key already exists, the values and metas will be assigned.
   *
   * @note If the target bucket is full, the keys with minimum meta will be
   * overwritten. If the meta of the new key is even less than minimum meta of
   * the target bucket, it will not be inserted.
   *
   * @param num_items Number of Key-Value-Meta tuples to be inserted or
   * assigned.
   * @param keys The keys to be inserted on GPU accessible memory with shape
   * (num_items).
   * @param values The values to be inserted on GPU accessible memory with
   * shape (num_items, DIM).
   * @param metas The metas to be inserted on GPU accessible memory with shape
   * (num_items).
   *
   * @notice: The metas must be uint64_t value which could stand for the
   * timestamp of the key inserted or the number of the key occurrences. if
   * @p metas is nullptr, the LRU strategy will be applied.
   *
   * @param stream The CUDA stream used to execute the operation.
   *
   */
  void insert_or_assign(const size_type num_items,
                        const key_type* const keys,      // (num_items)
                        const value_type* const values,  // (num_items, DIM)
                        const meta_type* const metas = nullptr,  // (num_items)
                        cudaStream_t const stream = 0) {
    if (num_items == 0) {
      return;
    }

    if (!reach_max_capacity_ && load_factor() > options_.max_load_factor) {
      reserve(capacity() * 2);
    }

    evict_strategy_check(metas);

    if (is_fast_mode()) {
      const size_t block_size = 128;
      const size_t N = num_items * TILE_SIZE;
      const int grid_size = SAFE_GET_GRID_SIZE(N, block_size);
      if (metas == nullptr) {
        upsert_kernel_with_io<key_type, vector_type, meta_type, DIM, TILE_SIZE>
            <<<grid_size, block_size, 0, stream>>>(
                table_, keys, reinterpret_cast<const vector_type*>(values),
                table_->buckets, table_->buckets_size, table_->bucket_max_size,
                table_->buckets_num, N);
      } else {
        upsert_kernel_with_io<key_type, vector_type, meta_type, DIM, TILE_SIZE>
            <<<grid_size, block_size, 0, stream>>>(
                table_, keys, reinterpret_cast<const vector_type*>(values),
                metas, table_->buckets, table_->buckets_size,
                table_->bucket_max_size, table_->buckets_num, N);
      }
    } else {
      Workspace<2> ws(this, stream);
      vector_type** d_dst = ws[0]->vec;
      int* d_src_offset = ws[1]->i32;

      for (size_t i = 0; i < num_items; i += options_.max_batch_size) {
        const size_t n = std::min(num_items - i, options_.max_batch_size);

        CUDA_CHECK(cudaMemsetAsync(d_dst, 0, n * sizeof(vector_type*), stream));
        CUDA_CHECK(cudaMemsetAsync(d_src_offset, 0, n * sizeof(int), stream));

        {
          const size_t block_size = 128;
          const size_t N = n * TILE_SIZE;
          const int grid_size = SAFE_GET_GRID_SIZE(N, block_size);
          if (metas == nullptr) {
            upsert_kernel<key_type, vector_type, meta_type, DIM, TILE_SIZE>
                <<<grid_size, block_size, 0, stream>>>(
                    table_, &keys[i], d_dst, table_->buckets,
                    table_->buckets_size, table_->bucket_max_size,
                    table_->buckets_num, d_src_offset, N);
          } else {
            upsert_kernel<key_type, vector_type, meta_type, DIM, TILE_SIZE>
                <<<grid_size, block_size, 0, stream>>>(
                    table_, &keys[i], d_dst, metas ? &metas[i] : nullptr,
                    table_->buckets, table_->buckets_size,
                    table_->bucket_max_size, table_->buckets_num, d_src_offset,
                    N);
          }
        }

        {
          static_assert(sizeof(value_type*) == sizeof(uint64_t),
                        "[merlin-kv] illegal conversation. value_type pointer "
                        "must be 64 bit!");

          const size_t N = n;
          thrust::device_ptr<uint64_t> d_dst_ptr(
              reinterpret_cast<uint64_t*>(d_dst));
          thrust::device_ptr<int> d_src_offset_ptr(d_src_offset);

#if THRUST_VERSION >= 101600
          auto policy = thrust::cuda::par_nosync.on(stream);
#else
          auto policy = thrust::cuda::par.on(stream);
#endif
          thrust::sort_by_key(policy, d_dst_ptr, d_dst_ptr + N,
                              d_src_offset_ptr, thrust::less<uint64_t>());
        }

        {
          const size_t N = n * DIM;
          const int grid_size = SAFE_GET_GRID_SIZE(N, options_.block_size);
          write_kernel<key_type, vector_type, meta_type, DIM>
              <<<grid_size, options_.block_size, 0, stream>>>(
                  reinterpret_cast<const vector_type*>(&values[i]), d_dst,
                  d_src_offset, N);
        }
      }
    }

    CudaCheckError();
  }

  /**
   * Searches for each key in @p keys in the table.
   * If the key is found and corresponding value in @p accum_or_assigns is true,
   * the @p vectors_or_deltas will be treated as delta against to the old
   * value, and the delta will be add to the old value of the key.
   *
   * If the key is not found and corresponding value in @p accum_or_assigns is
   * false, the @p vectors_or_deltas will be treated as a new value and the
   * key-value pair will be updated into the table directly.
   *
   * @note Specially when the key is found and value of @p accum_or_assigns is
   * false, or the key is not found and value of @p accum_or_assigns is true,
   * nothing will be changed and this operation will be ignored, for we assume
   * these situations occur while the key was modified or removed by other
   * processes just now.
   *
   * @param num_items Number of key_type-Value pairs to be processed.
   * @param keys The keys to be inserted on GPU accessible memory with shape
   * (num_items).
   * @param value_or_deltas The values or deltas to be inserted on GPU
   * accessible memory with shape (num_items, DIM).
   * @param accum_or_assigns Indicate the operation type with shape (num_items),
   * true means accum, false means assign.
   * @param metas The metas to be inserted on GPU accessible memory with shape
   * (num_items).
   * @param stream The CUDA stream used to execute the operation
   *
   */
  void accum_or_assign(
      const size_type num_items,
      const key_type* const keys,               // (num_items)
      const value_type* const value_or_deltas,  // (num_items, DIM)
      const bool* const accum_or_assigns,       // (num_items)
      const meta_type* const metas = nullptr,   // (num_items)
      cudaStream_t const stream = 0) {
    if (num_items == 0) {
      return;
    }

    evict_strategy_check(metas);

    Workspace<3> ws(this, stream);
    vector_type** dst = ws[0]->vec;
    int* src_offset = ws[1]->i32;
    bool* founds = ws[2]->b8;

    for (size_t i = 0; i < num_items; i += options_.max_batch_size) {
      const size_t n = std::min(num_items - i, options_.max_batch_size);

      CUDA_CHECK(cudaMemsetAsync(dst, 0, n * sizeof(vector_type*), stream));
      CUDA_CHECK(cudaMemsetAsync(src_offset, 0, n * sizeof(int), stream));
      CUDA_CHECK(cudaMemsetAsync(founds, 0, n * sizeof(bool), stream));

      {
        const size_t block_size = 128;
        const size_t N = n * TILE_SIZE;
        const int grid_size = SAFE_GET_GRID_SIZE(N, block_size);
        if (metas == nullptr) {
          accum_kernel<key_type, vector_type, meta_type, DIM>
              <<<grid_size, block_size, 0, stream>>>(
                  table_, &keys[i], dst, &accum_or_assigns[i], table_->buckets,
                  table_->buckets_size, table_->bucket_max_size,
                  table_->buckets_num, src_offset, founds, N);
        } else {
          accum_kernel<key_type, vector_type, meta_type, DIM>
              <<<grid_size, block_size, 0, stream>>>(
                  table_, &keys[i], dst, metas ? &metas[i] : nullptr,
                  &accum_or_assigns[i], table_->buckets, table_->buckets_size,
                  table_->bucket_max_size, table_->buckets_num, src_offset,
                  founds, N);
        }
      }

      if (!is_fast_mode()) {
        static_assert(
            sizeof(value_type*) == sizeof(uint64_t),
            "[merlin-kv] illegal conversation. value_type pointer must "
            "be 64 bit!");

        const size_t N = n;
        thrust::device_ptr<uint64_t> dst_ptr(reinterpret_cast<uint64_t*>(dst));
        thrust::device_ptr<int> src_offset_ptr(src_offset);

#if THRUST_VERSION >= 101600
        auto policy = thrust::cuda::par_nosync.on(stream);
#else
        auto policy = thrust::cuda::par.on(stream);
#endif
        thrust::sort_by_key(policy, dst_ptr, dst_ptr + N, src_offset_ptr,
                            thrust::less<uint64_t>());
      }

      {
        const size_t N = n * DIM;
        const int grid_size = SAFE_GET_GRID_SIZE(N, options_.block_size);
        write_with_accum_kernel<key_type, vector_type, meta_type, DIM>
            <<<grid_size, options_.block_size, 0, stream>>>(
                reinterpret_cast<const vector_type*>(&value_or_deltas[i]), dst,
                &accum_or_assigns[i], founds, src_offset, N);
      }
    }

    CudaCheckError();
  }

  /**
   * @brief Searches the table for the specified keys.
   *
   * @note When a key is missing, the value in @p values will not changed.
   *
   * @param num_keys Number of Key-Value-Meta tuples to be searched.
   * @param keys The keys to be searched on GPU accessible memory with shape
   * (num_keys).
   * @param values The values to be searched on GPU accessible memory with
   * shape (num_keys, DIM).
   * @param founds The status indicates if the keys are found on GPU accessible
   * memory with shape (num_keys).
   * @param metas The metas to be searched on GPU accessible memory with shape
   * (num_keys).
   * @param stream The CUDA stream used to execute the operation.
   *
   */
  void find(const size_type num_keys,
            const key_type* const keys,        // (num_keys)
            value_type* const values,          // (num_keys, DIM)
            bool* const founds,                // (num_keys)
            meta_type* const metas = nullptr,  // (num_keys)
            cudaStream_t const stream = 0) const {
    if (num_keys == 0) {
      return;
    }

    // Clear found flags.
    CUDA_CHECK(cudaMemsetAsync(founds, 0, num_keys * sizeof(bool), stream));

    if (is_fast_mode()) {
      const size_t block_size = 128;
      const size_t N = num_keys * TILE_SIZE;
      const int grid_size = SAFE_GET_GRID_SIZE(N, block_size);

      lookup_kernel_with_io<key_type, vector_type, meta_type, DIM, TILE_SIZE>
          <<<grid_size, block_size, 0, stream>>>(
              table_, keys, reinterpret_cast<vector_type*>(values), metas,
              founds, table_->buckets, table_->buckets_size,
              table_->bucket_max_size, table_->buckets_num, N);
    } else {
      Workspace<2> ws(this, stream);
      vector_type** src = ws[0]->vec;
      int* dst_offset = ws[1]->i32;

      for (size_t i = 0; i < num_keys; i += options_.max_batch_size) {
        const size_t n = std::min(num_keys - i, options_.max_batch_size);

        CUDA_CHECK(cudaMemsetAsync(src, 0, n * sizeof(vector_type*), stream));
        CUDA_CHECK(cudaMemsetAsync(dst_offset, 0, n * sizeof(int), stream));

        {
          const size_t block_size = 128;
          const size_t N = n * TILE_SIZE;
          const int grid_size = SAFE_GET_GRID_SIZE(N, block_size);
          lookup_kernel<key_type, vector_type, meta_type, DIM, TILE_SIZE>
              <<<grid_size, block_size, 0, stream>>>(
                  table_, &keys[i], reinterpret_cast<vector_type**>(src),
                  metas ? &metas[i] : nullptr, &founds[i], table_->buckets,
                  table_->buckets_size, table_->bucket_max_size,
                  table_->buckets_num, dst_offset, N);
        }

        {
          static_assert(sizeof(value_type*) == sizeof(uint64_t),
                        "[merlin-kv] illegal conversation. value_type pointer "
                        "must be 64 bit!");

          const size_t N = n;
          thrust::device_ptr<uint64_t> src_ptr(
              reinterpret_cast<uint64_t*>(src));
          thrust::device_ptr<int> dst_offset_ptr(dst_offset);

#if THRUST_VERSION >= 101600
          auto policy = thrust::cuda::par_nosync.on(stream);
#else
          auto policy = thrust::cuda::par.on(stream);
#endif
          thrust::sort_by_key(policy, src_ptr, src_ptr + N, dst_offset_ptr,
                              thrust::less<uint64_t>());
        }

        {
          const size_t N = n * DIM;
          const int grid_size = SAFE_GET_GRID_SIZE(N, options_.block_size);
          read_kernel<key_type, vector_type, meta_type, DIM>
              <<<grid_size, options_.block_size, 0, stream>>>(
                  src, reinterpret_cast<vector_type*>(&values[i]), &founds[i],
                  dst_offset, N);
        }
      }
    }

    CudaCheckError();
  }

  /**
   * @brief Removes specified elements from the table.
   *
   * @param num_keys Number of Key to be removed.
   * @param keys The keys to be removed on GPU accessible memory (num_keys).
   * @param stream The CUDA stream used to execute the operation.
   *
   * @return Number of elements removed.
   */
  size_t erase(const size_type num_keys,
               const key_type* const keys,  // (num_keys)
               cudaStream_t const stream = 0) {
    Workspace<1> ws(this, stream);
    size_t* d_count = ws[0]->size;

    for (size_t i = 0; i < num_keys; i += options_.max_batch_size) {
      const size_t n = std::min(num_keys - i, options_.max_batch_size);

      CUDA_CHECK(cudaMemsetAsync(d_count, 0, sizeof(size_t), stream));

      const size_t block_size = 128;
      const size_t N = num_keys * TILE_SIZE;
      const int grid_size = SAFE_GET_GRID_SIZE(N, block_size);
      remove_kernel<key_type, vector_type, meta_type, DIM, TILE_SIZE>
          <<<grid_size, block_size, 0, stream>>>(
              table_, &keys[i], d_count, table_->buckets, table_->buckets_size,
              table_->bucket_max_size, table_->buckets_num, N);
    }

    size_t count = 0;
    CUDA_CHECK(cudaMemcpyAsync(&count, d_count, sizeof(size_t),
                               cudaMemcpyDeviceToHost, stream));

    CudaCheckError();
    return count;
  }

  /**
   * @brief Erases all elements that satisfy the predicate @p pred from the
   * table.
   *
   * @param pred predicate that returns true if the element should be erased.
   * @param pattern the 3rd user-defined argument to @p pred with key_type type.
   * @param threshold the 4th user-defined argument to @p pred with meta_type
   * type.
   * @param stream The CUDA stream used to execute the operation.
   *
   * @notice: pred should be a function defined like the Example:
   *
   *    ```
   *    template <class K, class M>
   *    __forceinline__ __device__ bool erase_if_pred(const K& key,
   *                                                  const M& meta,
   *                                                  const K& pattern,
   *                                                  const M& threshold) {
   *      return ((key & 0x1 == pattern) && (meta < threshold));
   *    }
   *    ```
   *
   * @return Number of elements removed.
   *
   */
  size_t erase_if(Pred& pred, const key_type& pattern,
                  const meta_type& threshold, cudaStream_t const stream = 0) {
    Workspace<1> ws(this, stream);
    size_t* d_count = ws[0]->size;

    CUDA_CHECK(cudaMemsetAsync(d_count, 0, sizeof(size_t), stream));

    Pred h_pred;
    CUDA_CHECK(cudaMemcpyFromSymbolAsync(&h_pred, pred, sizeof(Pred), 0,
                                         cudaMemcpyDeviceToHost, stream));

    {
      const size_t block_size = 256;
      const size_t N = table_->buckets_num;
      const int grid_size = SAFE_GET_GRID_SIZE(N, block_size);
      remove_kernel<key_type, vector_type, meta_type, DIM>
          <<<grid_size, block_size, 0, stream>>>(
              table_, h_pred, pattern, threshold, d_count, table_->buckets,
              table_->buckets_size, table_->bucket_max_size,
              table_->buckets_num, N);
    }

    size_t h_count = 0;
    CUDA_CHECK(cudaMemcpyAsync(&h_count, d_count, sizeof(size_t),
                               cudaMemcpyDeviceToHost, stream));

    CudaCheckError();
    return h_count;
  }

  /**
   * @brief Remove all of the elements in the table with no release object.
   */
  void clear(cudaStream_t const stream = 0) {
    const size_t N = table_->buckets_num * table_->bucket_max_size;
    const int grid_size = SAFE_GET_GRID_SIZE(N, options_.block_size);
    clear_kernel<key_type, vector_type, meta_type, DIM>
        <<<grid_size, options_.block_size, 0, stream>>>(table_, N);

    CudaCheckError();
  }

 public:
  /**
   * @brief Export a certain number of the key-value-meta tuples from the table.
   *
   * @param n Maximum number of exported pairs.
   * @param offset Number of Key to be removed.
   * @param keys The keys to be dumped on GPU accessible memory with shape (n).
   * @param values The values to be dumped on GPU accessible memory with shape
   * (n, DIM).
   * @param metas The metas to be searched on GPU accessible memory with shape
   * (n).
   * @param stream The CUDA stream used to execute the operation.
   *
   * @return the number of items dumped.
   *
   * @throw CudaException If the K-V size is too large for GPU shared memory.
   * Reducing the @ p max_num is needed at this time.
   */
  size_type export_batch(const size_type num_items, const size_type offset,
                         key_type* const keys,              // (num_items)
                         value_type* const values,          // (num_items, DIM)
                         meta_type* const metas = nullptr,  // (num_items)
                         cudaStream_t const stream = 0) const {
    const size_type meta_size = (metas == nullptr ? 0 : sizeof(meta_type));
    const size_t block_size =
        std::min(shared_mem_size_ / 2 /
                     (sizeof(key_type) + sizeof(vector_type) + meta_size),
                 1024UL);

    Workspace<2> ws(this, stream);
    size_type* d_counter = ws[0]->size;

    for (size_t i = 0; i < num_items; i += options_.max_batch_size) {
      const size_t n = std::min(num_items - i, options_.max_batch_size);

      CUDA_CHECK(cudaMemsetAsync(d_counter, 0, sizeof(size_type), stream));

      MERLIN_CHECK(
          (block_size > 0),
          "[merlin-kv] block_size <= 0, the K-V-M size may be too large!");
      const size_t shared_size =
          (sizeof(key_type) + sizeof(vector_type) + meta_size) * block_size;
      const int grid_size = (n - 1) / (block_size) + 1;

      dump_kernel<key_type, vector_type, meta_type, DIM>
          <<<grid_size, block_size, shared_size, stream>>>(
              table_, &keys[i], reinterpret_cast<vector_type*>(&values[i]),
              metas ? &metas[i] : nullptr, offset, n, d_counter);
    }

    size_type h_counter = 0;
    CUDA_CHECK(cudaMemcpyAsync(&h_counter, d_counter, sizeof(size_t),
                               cudaMemcpyDeviceToHost, stream));

    CudaCheckError();
    return h_counter;
  }

 public:
  /**
   * @brief Checks if the table has no elements.
   *
   * @param stream The CUDA stream used to execute the operation.
   * @return true if the table is empty, false otherwise
   */
  bool empty(cudaStream_t stream = 0) const { return size(stream) == 0; }

  /**
   * @brief Get the table size.
   *
   * @param stream The CUDA stream used to execute the operation.
   * @return The table size
   */
  size_type size(cudaStream_t stream = 0) const {
    const size_type N = table_->buckets_num;
    thrust::device_ptr<int> size_ptr(table_->buckets_size);

#if THRUST_VERSION >= 101600
    auto policy = thrust::cuda::par_nosync.on(stream);
#else
    auto policy = thrust::cuda::par.on(stream);
#endif
    const size_t h_size =
        thrust::reduce(policy, size_ptr, size_ptr + N, 0, thrust::plus<int>());

    CudaCheckError();
    return h_size;
  }

  /**
   * @brief Get the table capacity.
   *
   * @note The capacity is requested by the caller and the value may be
   * less than the actual capacity of the table because the table keeps
   * the capacity to be the power of 2 for performance consideration in this
   * release.
   *
   * @return The table capacity
   */
  size_type capacity() const { return table_->capacity; }

  /**
   * @brief Sets the number of buckets to the number needed to accomodate at
   * least count elements without exceeding maximum load factor and rehashes the
   * table, i.e. puts the elements into appropriate buckets considering that
   * total number of buckets has changed.
   *
   * @note If the count or double of the count is greater or equal than
   * options_.max_capacity, the reserve will not happen.
   *
   * @param count new capacity of the table.
   * @param stream The CUDA stream used to execute the operation.
   */
  void reserve(size_type new_capacity, cudaStream_t stream = 0) {
    if (reach_max_capacity_ || new_capacity > options_.max_capacity) {
      return;
    }

    while (capacity() < new_capacity &&
           capacity() * 2 <= options_.max_capacity) {
      std::cout << "[merlin-kv] load_factor=" << load_factor()
                << ", reserve is being executed, "
                << "the capacity will increase from " << capacity() << " to "
                << capacity() * 2 << "." << std::endl;
      double_capacity(&table_);

      const size_t N = capacity() / 2;
      const size_t grid_size = SAFE_GET_GRID_SIZE(N, options_.block_size);
      rehash_kernel<key_type, vector_type, meta_type, DIM>
          <<<grid_size, options_.block_size, 0, stream>>>(table_, N);
    }
    reach_max_capacity_ = (capacity() * 2 > options_.max_capacity);

    CudaCheckError();
  }

  /**
   * @brief Returns the maximum number of elements the table.
   *
   * @param stream The CUDA stream used to execute the operation.
   *
   * @return The table max size
   */
  float load_factor(cudaStream_t stream = 0) const {
    return static_cast<float>((size(stream) * 1.0) / (capacity() * 1.0));
  };

 private:
  bool is_fast_mode() const noexcept { return table_->is_pure_hbm; }

  void evict_strategy_check(const meta_type* metas) {
    if (evict_strategy_ == EvictStrategy::kUndefined) {
      evict_strategy_ =
          metas == nullptr ? EvictStrategy::kLru : EvictStrategy::kCustomized;
    }

    if (evict_strategy_ == EvictStrategy::kLru) {
      MERLIN_CHECK((metas == nullptr),
                   "the metas should not be specified when already running on "
                   "LRU mode.");
    }

    if (evict_strategy_ == EvictStrategy::kCustomized) {
      MERLIN_CHECK((metas != nullptr),
                   "the metas should be specified when already running on "
                   "customized mode.")
    }
  }

 private:
  HashTableOptions options_;
  TableCore* table_ = nullptr;
  size_t shared_mem_size_ = 0;
  bool reach_max_capacity_ = false;
  bool initialized_ = false;
  EvictStrategy evict_strategy_ = EvictStrategy::kUndefined;

  // Workspace management.
  struct WorkspaceBuffer final {
    union {
      void* ptr;
      vector_type** vec;
      size_t* size;
      bool* b8;
      int* i32;
      // uint64_t u64;
    };

    WorkspaceBuffer(const size_t size) {
      const size_t item_size = std::max(sizeof(void*), sizeof(uint64_t));
      CUDA_CHECK(cudaMalloc(&ptr, item_size * size));
    }

    WorkspaceBuffer(const size_t size, cudaStream_t const stream) {
      const size_t item_size = std::max(sizeof(void*), sizeof(uint64_t));
      CUDA_CHECK(cudaMallocAsync(&vec, item_size * size, stream));
    }

    ~WorkspaceBuffer() { CUDA_CHECK(cudaFree(ptr)); }
  };
  static_assert(sizeof(WorkspaceBuffer) == sizeof(void*));

  template <size_t SIZE>
  class Workspace final {
   public:
    Workspace(const this_type* const parent, cudaStream_t const stream)
        : parent_{parent}, stream_{stream} {
      parent_->claim_ws_(*this, stream);
    }

    ~Workspace() {
      CUDA_CHECK(cudaStreamSynchronize(stream_));
      parent_->release_ws_(*this, stream_);
    }

    constexpr WorkspaceBuffer*& operator[](const size_t i) {
      assert(i < SIZE);
      return buffers_[i];
    }
    constexpr const WorkspaceBuffer*& operator[](const size_t i) const {
      assert(i < SIZE);
      return buffers_[i];
    }

   private:
    const this_type* const parent_;
    cudaStream_t const stream_;
    WorkspaceBuffer* buffers_[SIZE];
  };

  mutable std::mutex ws_mtx_;
  mutable std::list<WorkspaceBuffer> ws_;
  mutable std::vector<WorkspaceBuffer*> avail_ws_;
  mutable std::condition_variable ws_returned_;

  template <size_t SIZE>
  void claim_ws_(Workspace<SIZE>& ws, cudaStream_t const stream) const {
    std::unique_lock<std::mutex> lock(ws_mtx_);

    // If have a prellocated workspace available.
    if (avail_ws_.size() >= SIZE) {
      for (size_t i = 0; i < SIZE; i++) {
        ws[i] = avail_ws_.back();
        avail_ws_.pop_back();
      }
    }
    // If workspace creation quota not yet reached.
    else if (ws_.size() + SIZE <= options_.max_num_ws) {
      for (size_t i = 0; i < SIZE; i++) {
        ws_.emplace_back(options_.max_batch_size, stream);
        ws[i] = &ws_.back();
      }
    }
    // Creation quota reached. Wait for another thread to return a
    else {
      while (true) {
        ws_returned_.wait(lock, [&] { return avail_ws_.size() >= SIZE; });
        if (avail_ws_.size() < SIZE) {
          ws_returned_.notify_one();
          continue;
        }

        for (size_t i = 0; i < SIZE; i++) {
          ws[i] = avail_ws_.back();
          avail_ws_.pop_back();
        }
        break;
      }
    }
  }

  template <size_t SIZE>
  void release_ws_(Workspace<SIZE>& ws, cudaStream_t const stream) const {
    std::lock_guard<std::mutex> lock(ws_mtx_);
    size_t i = 0;

    // Fill up available buffers until reach reserve capacity.
    bool has_returned_ws = false;
    for (; i < SIZE && avail_ws_.size() < options_.min_num_ws; i++) {
      avail_ws_.emplace_back(ws[i]);
      has_returned_ws = true;
    }

    // Discard remaining buffers.
    for (; i < SIZE; i++) {
      for (auto it = ws_.begin(); it != ws_.end(); it++) {
        if (&(*it) == ws[i]) {
          // TODO: Use stream to avoid stalling.
          ws_.erase(it);
        }
      }
    }

    // Give a waiting thread a chance to start.
    if (has_returned_ws) {
      ws_returned_.notify_one();
    }
  }
};

}  // namespace merlin
}  // namespace nv<|MERGE_RESOLUTION|>--- conflicted
+++ resolved
@@ -103,9 +103,6 @@
 template <class K, class V, class M, size_t D>
 class HashTable {
  public:
-<<<<<<< HEAD
-  using this_type = HashTable<K, V, M, D>;
-=======
   /**
    * @brief value type of Merlin-KV.
    */
@@ -116,7 +113,7 @@
   };
 
  public:
->>>>>>> 84b97a48
+  using this_type = HashTable<K, V, M, D>;
   using size_type = size_t;
   static constexpr size_type DIM = D;
   using key_type = K;
